from datetime import datetime
from enum import Enum

from pydantic import UUID4, BaseModel, Field

from care.emr.models.observation import Observation
from care.emr.resources.base import EMRResource
from care.emr.resources.common import Coding
from care.emr.resources.common.codable_concept import CodeableConcept
from care.emr.resources.observation.valueset import (
    CARE_BODY_SITE_VALUESET,
    CARE_OBSERVATION_COLLECTION_METHOD,
)
from care.emr.resources.questionnaire.spec import QuestionType, SubjectType
from care.emr.resources.questionnaire_response.spec import (
    QuestionnaireSubmitResultValue,
)
from care.emr.resources.user.spec import UserSpec
from care.emr.utils.valueset_coding_type import ValueSetBoundCoding


class ObservationStatus(str, Enum):
    final = "final"
    amended = "amended"


class PerformerType(str, Enum):
    related_person = "related_person"
    user = "user"


class Performer(BaseModel):
    type: PerformerType
    id: str


class ReferenceRange(BaseModel):
    low: float | None = None
    high: float | None = None
    unit: str | None = None
    text: str | None = None


class Component(BaseModel):
    value: QuestionnaireSubmitResultValue
    interpretation: str | None = None
    reference_range: list[ReferenceRange] = []
    code: Coding | None = None
    note: str = ""


class BaseObservationSpec(EMRResource):
    __model__ = Observation

    id: str
    status: ObservationStatus
    category: Coding | None = None
    main_code: Coding | None = None
    alternate_coding: CodeableConcept = dict
    subject_type: SubjectType
    encounter: UUID4 | None = None
<<<<<<< HEAD
    effective_datetime: datetime
    performer: Performer | None = None
    value_type: QuestionType
    value: QuestionnaireSubmitResultValue
    note: str | None = None
    body_site: Coding | None = Field(
        None,
        json_schema_extra={"slug": CARE_BODY_SITE_VALUESET.slug},
    )
    method: Coding | None = Field(
        None,
        json_schema_extra={"slug": CARE_OBSERVATION_COLLECTION_METHOD.slug},
    )
    reference_range: list[ReferenceRange] = []
    interpretation: str | None = None
    parent: UUID4 | None = None
=======

    effective_datetime: datetime = Field(
        ...,
        description="Datetime when observation was recorded",
    )

    performer: Performer | None = Field(
        None,
        description="Who performed the observation (currently supports RelatedPerson)",
    )  # If none the observation is captured by the data entering person

    value_type: QuestionType = Field(
        description="Type of value",
    )

    value: QuestionnaireSubmitResultValue = Field(
        description="Value of the observation if not code. For codes, contains display text",
    )

    note: str | None = Field(None, description="Additional notes about the observation")

    body_site: ValueSetBoundCoding[CARE_BODY_SITE_VALUESET.slug] | None = None

    method: ValueSetBoundCoding[CARE_OBSERVATION_COLLECTION_METHOD.slug] | None = None

    reference_range: list[ReferenceRange] = Field(
        [], description="Reference ranges for interpretation"
    )

    interpretation: str | None = Field(
        None, description="Interpretation based on the reference range"
    )

    parent: UUID4 | None = Field(None, description="ID reference to parent observation")

>>>>>>> 88b1d891
    questionnaire_response: UUID4 | None = None
    component: list[Component] = []


class ObservationSpec(BaseObservationSpec):
    data_entered_by_id: int
    created_by_id: int
    updated_by_id: int

    def perform_extra_deserialization(self, is_update, obj):
        obj.external_id = self.id
        obj.data_entered_by_id = self.data_entered_by_id
        obj.created_by_id = self.created_by_id
        obj.updated_by_id = self.updated_by_id

        self.meta.pop("data_entered_by_id", None)
        if not is_update:
            obj.id = None


class ObservationReadSpec(BaseObservationSpec):
    created_by: UserSpec = dict
    updated_by: UserSpec = dict
    data_entered_by: UserSpec = dict

    @classmethod
    def perform_extra_serialization(cls, mapping, obj):
        mapping["id"] = obj.external_id
        # Avoiding extra queries
        mapping["encounter"] = None
        mapping["patient"] = None
        mapping["questionnaire_response"] = None

        if obj.created_by:
            mapping["created_by"] = UserSpec.serialize(obj.created_by)
        if obj.updated_by:
            mapping["updated_by"] = UserSpec.serialize(obj.updated_by)
        if obj.data_entered_by:
            mapping["data_entered_by"] = UserSpec.serialize(obj.data_entered_by)<|MERGE_RESOLUTION|>--- conflicted
+++ resolved
@@ -52,31 +52,25 @@
 class BaseObservationSpec(EMRResource):
     __model__ = Observation
 
-    id: str
-    status: ObservationStatus
-    category: Coding | None = None
-    main_code: Coding | None = None
+    id: str = Field("", description="Unique ID in the system")
+
+    status: ObservationStatus = Field(
+        description="Status of the observation (final or amended)"
+    )
+
+    category: Coding | None = Field(
+        None, description="List of codeable concepts derived from the questionnaire"
+    )
+
+    main_code: Coding | None = Field(
+        None, description="Code for the observation (LOINC binding)"
+    )
+
     alternate_coding: CodeableConcept = dict
+
     subject_type: SubjectType
+
     encounter: UUID4 | None = None
-<<<<<<< HEAD
-    effective_datetime: datetime
-    performer: Performer | None = None
-    value_type: QuestionType
-    value: QuestionnaireSubmitResultValue
-    note: str | None = None
-    body_site: Coding | None = Field(
-        None,
-        json_schema_extra={"slug": CARE_BODY_SITE_VALUESET.slug},
-    )
-    method: Coding | None = Field(
-        None,
-        json_schema_extra={"slug": CARE_OBSERVATION_COLLECTION_METHOD.slug},
-    )
-    reference_range: list[ReferenceRange] = []
-    interpretation: str | None = None
-    parent: UUID4 | None = None
-=======
 
     effective_datetime: datetime = Field(
         ...,
@@ -112,8 +106,8 @@
 
     parent: UUID4 | None = Field(None, description="ID reference to parent observation")
 
->>>>>>> 88b1d891
     questionnaire_response: UUID4 | None = None
+
     component: list[Component] = []
 
 
