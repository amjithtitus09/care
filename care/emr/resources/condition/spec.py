import datetime
from enum import Enum

from pydantic import UUID4, Field, field_validator
from rest_framework.generics import get_object_or_404

from care.emr.fhir.schema.base import Coding
from care.emr.models.condition import Condition
from care.emr.models.encounter import Encounter
from care.emr.registries.care_valueset.care_valueset import validate_valueset
from care.emr.resources.base import EMRResource
from care.emr.resources.condition.valueset import CARE_CODITION_CODE_VALUESET
from care.emr.resources.user.spec import UserSpec


class ClinicalStatusChoices(str, Enum):
    active = "active"
    recurrence = "recurrence"
    relapse = "relapse"
    inactive = "inactive"
    remission = "remission"
    resolved = "resolved"
    unknown = "unknown"


class VerificationStatusChoices(str, Enum):
    unconfirmed = "unconfirmed"
    provisional = "provisional"
    differential = "differential"
    confirmed = "confirmed"
    refuted = "refuted"
    entered_in_error = "entered_in_error"


class CategoryChoices(str, Enum):
    problem_list_item = "problem_list_item"
    encounter_diagnosis = "encounter_diagnosis"
    chronic_condition = "chronic_condition"


class SeverityChoices(str, Enum):
    mild = "mild"
    moderate = "moderate"
    severe = "severe"


class ConditionOnSetSpec(EMRResource):
    onset_datetime: datetime.datetime | None = None
    onset_age: int | None = None
    onset_string: str | None = None
    note: str | None = None


class ConditionAbatementSpec(EMRResource):
    abatement_datetime: datetime.datetime | None = None
    abatement_age: int | None = None
    abatement_string: str | None = None
    note: str | None = None


class BaseConditionSpec(EMRResource):
    __model__ = Condition
    __exclude__ = ["patient", "encounter"]
    id: UUID4 = None


class ConditionSpec(BaseConditionSpec):
    clinical_status: ClinicalStatusChoices | None = None
    verification_status: VerificationStatusChoices
    severity: SeverityChoices | None = None
    code: Coding = Field(json_schema_extra={"slug": CARE_CODITION_CODE_VALUESET.slug})
    encounter: UUID4
    onset: ConditionOnSetSpec = {}
    abatement: ConditionAbatementSpec = {}
    note: str | None = None

    @field_validator("code")
    @classmethod
    def validate_code(cls, code: int):
        return validate_valueset(
            "code", cls.model_fields["code"].json_schema_extra["slug"], code
        )

    @field_validator("encounter")
    @classmethod
    def validate_encounter_exists(cls, encounter):
        if not Encounter.objects.filter(external_id=encounter).exists():
            err = "Encounter not found"
            raise ValueError(err)
        return encounter

    def perform_extra_deserialization(self, is_update, obj):
        if not is_update:
            obj.encounter = Encounter.objects.get(
                external_id=self.encounter
            )  # Needs more validation
            obj.patient = obj.encounter.patient


class ConditionReadSpec(BaseConditionSpec):
    """
    Validation for deeper models may not be required on read, Just an extra optimisation
    """

    # Maybe we can use model_construct() to be better at reads, need profiling to be absolutely sure

    clinical_status: str
    verification_status: str
    category: str
    criticality: str
    severity: str
    code: Coding
    encounter: UUID4
    onset: ConditionOnSetSpec = dict
    abatement: ConditionAbatementSpec = dict
    created_by: UserSpec = dict
    updated_by: UserSpec = dict
    note: str | None = None

    @classmethod
    def perform_extra_serialization(cls, mapping, obj):
        mapping["id"] = obj.external_id
        if obj.encounter:
            mapping["encounter"] = obj.encounter.external_id

        if obj.created_by:
            mapping["created_by"] = UserSpec.serialize(obj.created_by)
        if obj.updated_by:
            mapping["updated_by"] = UserSpec.serialize(obj.updated_by)


class ConditionUpdateSpec(BaseConditionSpec):
    clinical_status: ClinicalStatusChoices | None = None
    verification_status: VerificationStatusChoices
    severity: SeverityChoices | None = None
<<<<<<< HEAD
    note: str | None = None
=======
    code: Coding = Field(json_schema_extra={"slug": CARE_CODITION_CODE_VALUESET.slug})
    onset: ConditionOnSetSpec = {}
    abatement: ConditionAbatementSpec = {}
    note: str | None = None

    @field_validator("code")
    @classmethod
    def validate_code(cls, code: int):
        return validate_valueset(
            "code", cls.model_fields["code"].json_schema_extra["slug"], code
        )


class ChronicConditionUpdateSpec(ConditionUpdateSpec):
    encounter: UUID4

    def perform_extra_deserialization(self, is_update, obj):
        if self.encounter:
            obj.encounter = get_object_or_404(Encounter, external_id=self.encounter)
>>>>>>> ca3345e1
<|MERGE_RESOLUTION|>--- conflicted
+++ resolved
@@ -133,9 +133,6 @@
     clinical_status: ClinicalStatusChoices | None = None
     verification_status: VerificationStatusChoices
     severity: SeverityChoices | None = None
-<<<<<<< HEAD
-    note: str | None = None
-=======
     code: Coding = Field(json_schema_extra={"slug": CARE_CODITION_CODE_VALUESET.slug})
     onset: ConditionOnSetSpec = {}
     abatement: ConditionAbatementSpec = {}
@@ -154,5 +151,4 @@
 
     def perform_extra_deserialization(self, is_update, obj):
         if self.encounter:
-            obj.encounter = get_object_or_404(Encounter, external_id=self.encounter)
->>>>>>> ca3345e1
+            obj.encounter = get_object_or_404(Encounter, external_id=self.encounter)