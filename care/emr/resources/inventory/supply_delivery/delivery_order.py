--- conflicted
+++ resolved
@@ -49,17 +49,6 @@
         obj.destination = get_object_or_404(
             FacilityLocation.objects.only("id").filter(external_id=self.destination)
         )
-
-<<<<<<< HEAD
-=======
-        # if self.supplied_item:
-        #     obj.supplied_item = get_object_or_404(
-        #         Product.objects.only("id").filter(
-        #             external_id=self.supplied_item, facility=obj.destination.facility
-        #         )
-        #     )
-
->>>>>>> 968b974c
         if self.origin:
             obj.origin = get_object_or_404(
                 FacilityLocation.objects.only("id").filter(external_id=self.origin)
