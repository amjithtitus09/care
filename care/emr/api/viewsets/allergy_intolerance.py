import uuid

from django.db import transaction
from django_filters import CharFilter, FilterSet
from django_filters import rest_framework as filters
from drf_spectacular.utils import extend_schema, extend_schema_view
from rest_framework import filters as rest_framework_filters
from rest_framework.exceptions import PermissionDenied
from rest_framework.generics import get_object_or_404

from care.emr.api.viewsets.base import (
    EMRBaseViewSet,
    EMRCreateMixin,
    EMRListMixin,
    EMRQuestionnaireResponseMixin,
    EMRRetrieveMixin,
    EMRUpdateMixin,
    EMRUpsertMixin,
)
from care.emr.models import Patient
from care.emr.models.allergy_intolerance import AllergyIntolerance
from care.emr.models.encounter import Encounter
from care.emr.registries.system_questionnaire.system_questionnaire import (
    InternalQuestionnaireRegistry,
)
from care.emr.resources.allergy_intolerance.spec import (
    AllergyIntoleranceReadSpec,
    AllergyIntoleranceUpdateSpec,
    AllergyIntoleranceWriteSpec,
)
from care.emr.resources.questionnaire.spec import SubjectType
from care.security.authorization import AuthorizationController


class AllergyIntoleranceFilters(FilterSet):
    encounter = filters.UUIDFilter(field_name="encounter__external_id")
    clinical_status = CharFilter(field_name="clinical_status")
    verification_status = CharFilter(field_name="verification_status")
    name = CharFilter(field_name="code__display", lookup_expr="icontains")


@extend_schema_view(
    create=extend_schema(request=AllergyIntoleranceWriteSpec),
)
class AllergyIntoleranceViewSet(
    EMRQuestionnaireResponseMixin,
    EMRCreateMixin,
    EMRRetrieveMixin,
    EMRUpdateMixin,
    EMRListMixin,
    EMRBaseViewSet,
    EMRUpsertMixin,
):
    database_model = AllergyIntolerance
    pydantic_model = AllergyIntoleranceWriteSpec
    pydantic_read_model = AllergyIntoleranceReadSpec
    pydantic_update_model = AllergyIntoleranceUpdateSpec
    questionnaire_type = "allergy_intolerance"
    questionnaire_title = "Allergy Intolerance"
    questionnaire_description = "Allergy Intolerance"
    questionnaire_subject_type = SubjectType.patient.value
    filterset_class = AllergyIntoleranceFilters
    filter_backends = [
<<<<<<< HEAD
        DjangoFilterBackend,
=======
        filters.DjangoFilterBackend,
>>>>>>> cfccf7cb
        rest_framework_filters.OrderingFilter,
    ]
    ordering_fields = ["created_date", "modified_date"]

    def get_patient_obj(self):
        return get_object_or_404(
            Patient, external_id=self.kwargs["patient_external_id"]
        )

    def authorize_create(self, instance):
        if not AuthorizationController.call(
            "can_write_patient_obj", self.request.user, self.get_patient_obj()
        ):
            raise PermissionDenied("You do not have permission to create")

    def perform_update(self, instance):
        """
        Updates need to check if the encounter of the instance has been changed, If, so a copy object needs to be created.
        """
        database_copy = AllergyIntolerance.objects.get(id=instance.id)
        with transaction.atomic():
            if database_copy.encounter != instance.encounter:
                database_copy.copied_from = database_copy.id
                database_copy.id = None
                database_copy.external_id = uuid.uuid4()
                database_copy.save()
                AllergyIntolerance.objects.filter(
                    encounter=instance.encounter, copied_from=instance.id
                ).delete()
            return super().perform_update(instance)

    def authorize_update(self, request_obj, model_instance):
        encounter = get_object_or_404(Encounter, external_id=request_obj.encounter)
        if not AuthorizationController.call(
            "can_update_encounter_obj",
            self.request.user,
            encounter,
        ):
            raise PermissionDenied("You do not have permission to update encounter")

    def clean_update_data(self, request_data):
        return super().clean_update_data(request_data, keep_fields={"encounter"})

    def get_queryset(self):
        queryset = (
            super()
            .get_queryset()
            .filter(patient__external_id=self.kwargs["patient_external_id"])
            .select_related("patient", "encounter", "created_by", "updated_by")
            .order_by("-modified_date")
        )

        if not AuthorizationController.call(
            "can_view_clinical_data", self.request.user, self.get_patient_obj()
        ):
            encounter = Encounter.objects.filter(
                external_id=self.request.GET.get("encounter")
            ).first()

            # Check for encounter access
            if not encounter or not AuthorizationController.call(
                "can_view_encounter_obj", self.request.user, encounter
            ):
                raise PermissionDenied("Permission denied to user")
            queryset = queryset.filter(encounter=encounter)

        else:
            queryset = queryset.filter(copied_from__isnull=True)
        return queryset


InternalQuestionnaireRegistry.register(AllergyIntoleranceViewSet)<|MERGE_RESOLUTION|>--- conflicted
+++ resolved
@@ -61,11 +61,7 @@
     questionnaire_subject_type = SubjectType.patient.value
     filterset_class = AllergyIntoleranceFilters
     filter_backends = [
-<<<<<<< HEAD
-        DjangoFilterBackend,
-=======
         filters.DjangoFilterBackend,
->>>>>>> cfccf7cb
         rest_framework_filters.OrderingFilter,
     ]
     ordering_fields = ["created_date", "modified_date"]
