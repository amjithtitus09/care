--- conflicted
+++ resolved
@@ -58,12 +58,11 @@
                         <a class="block px-4 py-1 md:p-2 lg:px-4" href="{% url 'about' %}" title="Link">About</a>
                     </li>
 
-                    {% if request.user.is_authenticated and request.user.user_type == 10%}
+                    {% if request.user.is_authenticated and request.user.user_type == settings.STAFF_ACCOUNT_TYPE %}
                     <!-- <li class="nav-item">
             {# URL provided by django-allauth/account/urls.py #}
             <a class="nav-link" href="">{% trans "My Profile" %}</a>
           </li> -->
-<<<<<<< HEAD
                     <li>
                         <a class="block px-4 py-1 md:p-2 lg:px-4" href="{% url 'facility:facility-create' %}">{% trans "Create Hospital" %}</a>
                     </li>
@@ -91,32 +90,7 @@
                 </ul>
             </div>
         </div>
-=======
-          {% if request.user.user_type == settings.STAFF_ACCOUNT_TYPE %}
-          <li class="nav-item">
-            <a class="nav-link" href="{% url 'facility:facility-create' %}">{% trans "Create Hospital" %}</a>
-          </li>
-          <li class="nav-item">
-            <a class="nav-link" href="{% url 'facility:facilities-view' %}">{% trans "View Created Hospitals" %}</a>
-          </li>
-          {% endif %}
-          <li class="nav-item">
-            {# URL provided by django-allauth/account/urls.py #}
-            <a class="nav-link" href="{% url 'users:logout' %}">{% trans "Sign Out" %}</a>
-          </li>
-          {% else %}
-          <li class="nav-item">
-            {# URL provided by django-allauth/account/urls.py #}
-            <a id="sign-up-link" class="nav-link" href="">{% trans "Sign Up" %}</a>
-          </li>
-          <li class="nav-item">
-            {# URL provided by django-allauth/account/urls.py #}
-            <a id="log-in-link" class="nav-link" href="{% url 'users:signin' %}">{% trans "Sign In" %}</a>
-          </li>
-          {% endif %}
-        </ul>
-      </div>
->>>>>>> 24ddddce
+
     </nav>
 
     <div class="container py-xl-5 py-4 px-3">
