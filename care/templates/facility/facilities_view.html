{% extends "base.html" %}
{% load crispy_forms_tags %}
{% load i18n %}

{% block title %}Hospitals{% endblock %}



{% block content %}
<h1 class="text-2xl font-bold text-center mb-4">{% trans " The Chief Ministers's office requests to know Live Data" %}</h1>
{% for i in data  %}
<<<<<<< HEAD
<div class="shadow-lg rounded overflow-hidden w-full p-3 mb-3">
    <a href="{% url 'facility:facility-view' pk=i.id %}"> 
        <span class="hospital-title-label block text-xl">Hospital</span>
        <span class="hospital-title block text-4xl">{{i.name}}</span>
        <h1 class="text-gray-700">Address : {{i.address}}</h1>
    </a>
</div>
=======
<h1 class="text-xl font-bold"><a href="{% url 'facility:facility-view' pk=i.id %}"> {{i.name}} </a></h1>
>>>>>>> 5f8145f0
{% endfor %}

{% endblock %}<|MERGE_RESOLUTION|>--- conflicted
+++ resolved
@@ -9,7 +9,6 @@
 {% block content %}
 <h1 class="text-2xl font-bold text-center mb-4">{% trans " The Chief Ministers's office requests to know Live Data" %}</h1>
 {% for i in data  %}
-<<<<<<< HEAD
 <div class="shadow-lg rounded overflow-hidden w-full p-3 mb-3">
     <a href="{% url 'facility:facility-view' pk=i.id %}"> 
         <span class="hospital-title-label block text-xl">Hospital</span>
@@ -17,9 +16,7 @@
         <h1 class="text-gray-700">Address : {{i.address}}</h1>
     </a>
 </div>
-=======
-<h1 class="text-xl font-bold"><a href="{% url 'facility:facility-view' pk=i.id %}"> {{i.name}} </a></h1>
->>>>>>> 5f8145f0
+r
 {% endfor %}
 
 {% endblock %}