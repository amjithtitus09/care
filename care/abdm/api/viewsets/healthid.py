# ABDM HealthID APIs

from datetime import datetime

from drf_spectacular.utils import extend_schema
from rest_framework import status
from rest_framework.decorators import action
from rest_framework.exceptions import ValidationError
from rest_framework.mixins import CreateModelMixin
from rest_framework.permissions import IsAuthenticated
from rest_framework.response import Response
from rest_framework.viewsets import GenericViewSet

from care.abdm.api.serializers.healthid import (
    AadharOtpGenerateRequestPayloadSerializer,
    AadharOtpResendRequestPayloadSerializer,
    CreateHealthIdSerializer,
    GenerateMobileOtpRequestPayloadSerializer,
    HealthIdAuthSerializer,
    HealthIdSerializer,
    QRContentSerializer,
    VerifyDemographicsRequestPayloadSerializer,
    VerifyOtpRequestPayloadSerializer,
)
from care.abdm.models import AbhaNumber
from care.abdm.utils.api_call import AbdmGateway, HealthIdGateway
from care.facility.api.serializers.patient import PatientDetailSerializer
from care.facility.models.facility import Facility
from care.facility.models.patient import PatientConsultation, PatientRegistration
from care.utils.queryset.patient import get_patient_queryset
from config.auth_views import CaptchaRequiredException
from config.ratelimit import ratelimit


# API for Generating OTP for HealthID
class ABDMHealthIDViewSet(GenericViewSet, CreateModelMixin):
    base_name = "healthid"
    model = AbhaNumber
    permission_classes = (IsAuthenticated,)

    @extend_schema(
        operation_id="generate_aadhaar_otp",
        request=AadharOtpGenerateRequestPayloadSerializer,
        responses={"200": "{'txnId': 'string'}"},
        tags=["ABDM HealthID"],
    )
    @action(detail=False, methods=["post"])
    def generate_aadhaar_otp(self, request):
        data = request.data

        if ratelimit(request, "generate_aadhaar_otp", [data["aadhaar"]]):
            raise CaptchaRequiredException(
                detail={"status": 429, "detail": "Too Many Requests Provide Captcha"},
                code=status.HTTP_429_TOO_MANY_REQUESTS,
            )

        serializer = AadharOtpGenerateRequestPayloadSerializer(data=data)
        serializer.is_valid(raise_exception=True)
        response = HealthIdGateway().generate_aadhaar_otp(data)
        return Response(response, status=status.HTTP_200_OK)

    @extend_schema(
        # /v1/registration/aadhaar/resendAadhaarOtp
        operation_id="resend_aadhaar_otp",
        request=AadharOtpResendRequestPayloadSerializer,
        responses={"200": "{'txnId': 'string'}"},
        tags=["ABDM HealthID"],
    )
    @action(detail=False, methods=["post"])
    def resend_aadhaar_otp(self, request):
        data = request.data

        if ratelimit(request, "resend_aadhaar_otp", [data["txnId"]]):
            raise CaptchaRequiredException(
                detail={"status": 429, "detail": "Too Many Requests Provide Captcha"},
                code=status.HTTP_429_TOO_MANY_REQUESTS,
            )

        serializer = AadharOtpResendRequestPayloadSerializer(data=data)
        serializer.is_valid(raise_exception=True)
        response = HealthIdGateway().resend_aadhaar_otp(data)
        return Response(response, status=status.HTTP_200_OK)

    @extend_schema(
        # /v1/registration/aadhaar/verifyAadhaarOtp
        operation_id="verify_aadhaar_otp",
        request=VerifyOtpRequestPayloadSerializer,
        responses={"200": "{'txnId': 'string'}"},
        tags=["ABDM HealthID"],
    )
    @action(detail=False, methods=["post"])
    def verify_aadhaar_otp(self, request):
        data = request.data

        if ratelimit(request, "verify_aadhaar_otp", [data["txnId"]]):
            raise CaptchaRequiredException(
                detail={"status": 429, "detail": "Too Many Requests Provide Captcha"},
                code=status.HTTP_429_TOO_MANY_REQUESTS,
            )

        serializer = VerifyOtpRequestPayloadSerializer(data=data)
        serializer.is_valid(raise_exception=True)
        response = HealthIdGateway().verify_aadhaar_otp(
            data
        )  # HealthIdGatewayV2().verify_document_mobile_otp(data)
        return Response(response, status=status.HTTP_200_OK)

    @extend_schema(
        # /v1/registration/aadhaar/generateMobileOTP
        operation_id="generate_mobile_otp",
        request=GenerateMobileOtpRequestPayloadSerializer,
        responses={"200": "{'txnId': 'string'}"},
        tags=["ABDM HealthID"],
    )
    @action(detail=False, methods=["post"])
    def generate_mobile_otp(self, request):
        data = request.data

        if ratelimit(request, "generate_mobile_otp", [data["txnId"]]):
            raise CaptchaRequiredException(
                detail={"status": 429, "detail": "Too Many Requests Provide Captcha"},
                code=status.HTTP_429_TOO_MANY_REQUESTS,
            )

        serializer = GenerateMobileOtpRequestPayloadSerializer(data=data)
        serializer.is_valid(raise_exception=True)
        response = HealthIdGateway().generate_mobile_otp(data)
        return Response(response, status=status.HTTP_200_OK)

    @extend_schema(
        # /v1/registration/aadhaar/verifyMobileOTP
        operation_id="verify_mobile_otp",
        request=VerifyOtpRequestPayloadSerializer,
        responses={"200": "{'txnId': 'string'}"},
        tags=["ABDM HealthID"],
    )
    @action(detail=False, methods=["post"])
    def verify_mobile_otp(self, request):
        data = request.data

        if ratelimit(request, "verify_mobile_otp", [data["txnId"]]):
            raise CaptchaRequiredException(
                detail={"status": 429, "detail": "Too Many Requests Provide Captcha"},
                code=status.HTTP_429_TOO_MANY_REQUESTS,
            )

        serializer = VerifyOtpRequestPayloadSerializer(data=data)
        serializer.is_valid(raise_exception=True)
        response = HealthIdGateway().verify_mobile_otp(data)
        return Response(response, status=status.HTTP_200_OK)

    def create_abha(self, abha_profile, token):
        abha_object = AbhaNumber.objects.filter(
            abha_number=abha_profile["healthIdNumber"]
        ).first()

        if abha_object:
            return abha_object

        abha_object = AbhaNumber.objects.create(
            abha_number=abha_profile["healthIdNumber"],
            health_id=abha_profile["healthId"],
            name=abha_profile["name"],
            first_name=abha_profile["firstName"],
            middle_name=abha_profile["middleName"],
            last_name=abha_profile["lastName"],
            gender=abha_profile["gender"],
            date_of_birth=str(
                datetime.strptime(
                    f"{abha_profile['yearOfBirth']}-{abha_profile['monthOfBirth']}-{abha_profile['dayOfBirth']}",
                    "%Y-%m-%d",
                )
            )[0:10],
            address=abha_profile["address"] if "address" in abha_profile else "",
            district=abha_profile["districtName"],
            state=abha_profile["stateName"],
            pincode=abha_profile["pincode"],
            email=abha_profile["email"],
            profile_photo=abha_profile["profilePhoto"],
            txn_id=token["txn_id"],
            access_token=token["access_token"],
            refresh_token=token["refresh_token"],
        )
        abha_object.save()

        return abha_object

    def add_abha_details_to_patient(self, abha_object, patient_object):
        # patient = PatientRegistration.objects.filter(
        #     abha_number__abha_number=abha_object.abha_number
        # ).first()

        # if patient or patient_object.abha_number:
        #     return False

        patient_object.abha_number = abha_object
        patient_object.save()
        return True

    @extend_schema(
        # /v1/registration/aadhaar/createHealthId
        operation_id="create_health_id",
        request=CreateHealthIdSerializer,
        responses={"200": "{'txnId': 'string'}"},
        tags=["ABDM HealthID"],
    )
    @action(detail=False, methods=["post"])
    def create_health_id(self, request):
        data = request.data

        if ratelimit(request, "create_health_id", [data["txnId"]]):
            raise CaptchaRequiredException(
                detail={"status": 429, "detail": "Too Many Requests Provide Captcha"},
                code=status.HTTP_429_TOO_MANY_REQUESTS,
            )

        serializer = CreateHealthIdSerializer(data=data)
        serializer.is_valid(raise_exception=True)
        abha_profile = HealthIdGateway().create_health_id(data)

        if "token" not in abha_profile:
            return Response(
                abha_profile,
                status=status.HTTP_400_BAD_REQUEST,
            )

        # have a serializer to verify data of abha_profile
        abha_object = self.create_abha(
            abha_profile,
            {
                "txn_id": data["txnId"],
                "access_token": abha_profile["token"],
                "refresh_token": abha_profile["refreshToken"],
            },
        )

        if "patientId" in data:
            patient_id = data.pop("patientId")
            allowed_patients = get_patient_queryset(request.user)
            patient_obj = allowed_patients.filter(external_id=patient_id).first()
            if not patient_obj:
                raise ValidationError({"patient": "Not Found"})

            if not self.add_abha_details_to_patient(
                abha_object,
                patient_obj,
            ):
                return Response(
                    {"message": "Failed to add abha Number to the patient"},
                    status=status.HTTP_400_BAD_REQUEST,
                )

        return Response(
            {"id": abha_object.external_id, "abha_profile": abha_profile},
            status=status.HTTP_200_OK,
        )

    # APIs to Find & Link Existing HealthID
    # searchByHealthId
    @extend_schema(
        # /v1/registration/aadhaar/searchByHealthId
        operation_id="search_by_health_id",
        request=HealthIdSerializer,
        responses={"200": "{'status': 'boolean'}"},
        tags=["ABDM HealthID"],
    )
    @action(detail=False, methods=["post"])
    def search_by_health_id(self, request):
        data = request.data

        if ratelimit(
            request, "search_by_health_id", [data["healthId"]], increment=False
        ):
            raise CaptchaRequiredException(
                detail={"status": 429, "detail": "Too Many Requests Provide Captcha"},
                code=status.HTTP_429_TOO_MANY_REQUESTS,
            )

        serializer = HealthIdSerializer(data=data)
        serializer.is_valid(raise_exception=True)
        response = HealthIdGateway().search_by_health_id(data)
        return Response(response, status=status.HTTP_200_OK)

<<<<<<< HEAD
    @extend_schema(
=======
    @action(detail=False, methods=["post"])
    def get_abha_card(self, request):
        data = request.data

        if ratelimit(request, "get_abha_card", [data["patient"]], increment=False):
            raise CaptchaRequiredException(
                detail={"status": 429, "detail": "Too Many Requests Provide Captcha"},
                code=status.HTTP_429_TOO_MANY_REQUESTS,
            )

        allowed_patients = get_patient_queryset(request.user)
        patient = allowed_patients.filter(external_id=data["patient"]).first()
        if not patient:
            raise ValidationError({"patient": "Not Found"})

        if not patient.abha_number:
            raise ValidationError({"abha": "Patient hasn't linked thier abha"})

        if data["type"] == "png":
            response = HealthIdGateway().get_abha_card_png(
                {"refreshToken": patient.abha_number.refresh_token}
            )
            return Response(response, status=status.HTTP_200_OK)

        response = HealthIdGateway().get_abha_card_pdf(
                {"refreshToken": patient.abha_number.refresh_token}
            )
        return Response(response, status=status.HTTP_200_OK)
        

    @swagger_auto_schema(
>>>>>>> 42ed7888
        # /v1/registration/aadhaar/searchByHealthId
        operation_id="link_via_qr",
        request=HealthIdSerializer,
        responses={"200": "{'status': 'boolean'}"},
        tags=["ABDM HealthID"],
    )
    @action(detail=False, methods=["post"])
    def link_via_qr(self, request):
        data = request.data

        if ratelimit(request, "link_via_qr", [data["hidn"]], increment=False):
            raise CaptchaRequiredException(
                detail={"status": 429, "detail": "Too Many Requests Provide Captcha"},
                code=status.HTTP_429_TOO_MANY_REQUESTS,
            )

        serializer = QRContentSerializer(data=data)
        serializer.is_valid(raise_exception=True)

        dob = datetime.strptime(data["dob"], "%d-%m-%Y").date()

        if "patientId" not in data or data["patientId"] is None:
            patient = PatientRegistration.objects.filter(
                abha_number__abha_number=data["hidn"]
            ).first()
            if patient:
                return Response(
                    {
                        "message": "A patient is already associated with the provided Abha Number"
                    },
                    status=status.HTTP_400_BAD_REQUEST,
                )

            if (
                "facilityId" not in data
                or not Facility.objects.filter(external_id=data["facilityId"]).first()
            ):
                return Response(
                    {"message": "Enter a valid facilityId"},
                    status=status.HTTP_400_BAD_REQUEST,
                )

            if not HealthIdGateway().verify_demographics(
                data["phr"] or data["hidn"],
                data["name"],
                data["gender"],
                str(dob.year),
            ):
                return Response(
                    {"message": "Please enter valid data"},
                    status=status.HTTP_403_FORBIDDEN,
                )

            patient = PatientRegistration.objects.create(
                facility=Facility.objects.get(external_id=data["facilityId"]),
                name=data["name"],
                gender=1
                if data["gender"] == "M"
                else 2
                if data["gender"] == "F"
                else 3,
                is_antenatal=False,
                phone_number=data["mobile"],
                emergency_phone_number=data["mobile"],
                date_of_birth=dob,
                blood_group="UNK",
                nationality="India",
                address=data["address"],
                pincode=None,
                created_by=None,
                state=None,
                district=None,
                local_body=None,
                ward=None,
            )
        else:
            patient = PatientRegistration.objects.filter(
                external_id=data["patientId"]
            ).first()

            if not patient:
                return Response(
                    {"message": "Enter a valid patientId"},
                    status=status.HTTP_400_BAD_REQUEST,
                )

        abha_number = AbhaNumber.objects.create(
            abha_number=data["hidn"],
            health_id=data["phr"],
            name=data["name"],
            gender=data["gender"],
            date_of_birth=str(dob)[0:10],
            address=data["address"],
            district=data["dist name"],
            state=data["state name"],
        )

        abha_number.save()
        patient.abha_number = abha_number
        patient.save()

        AbdmGateway().fetch_modes(
            {
                "healthId": data["phr"] or data["hidn"],
                "name": data["name"],
                "gender": data["gender"],
                "dateOfBirth": str(datetime.strptime(data["dob"], "%d-%m-%Y"))[0:10],
            }
        )

        patient_serialized = PatientDetailSerializer(patient).data
        return Response(patient_serialized, status=status.HTTP_200_OK)

    @extend_schema(
        operation_id="get_new_linking_token",
        responses={"200": "{'status': 'boolean'}"},
        tags=["ABDM HealthID"],
    )
    @action(detail=False, methods=["post"])
    def get_new_linking_token(self, request):
        data = request.data

        if ratelimit(request, "get_new_linking_token", [data["patient"]]):
            raise CaptchaRequiredException(
                detail={"status": 429, "detail": "Too Many Requests Provide Captcha"},
                code=status.HTTP_429_TOO_MANY_REQUESTS,
            )

        patient = PatientDetailSerializer(
            PatientRegistration.objects.get(external_id=data["patient"])
        ).data

        AbdmGateway().fetch_modes(
            {
                "healthId": patient["abha_number_object"]["abha_number"],
                "name": patient["abha_number_object"]["name"],
                "gender": patient["abha_number_object"]["gender"],
                "dateOfBirth": str(patient["abha_number_object"]["date_of_birth"]),
            }
        )

        return Response({}, status=status.HTTP_200_OK)

    @action(detail=False, methods=["POST"])
    def add_care_context(self, request, *args, **kwargs):
        consultation_id = request.data["consultation"]

        if ratelimit(request, "add_care_context", [consultation_id]):
            raise CaptchaRequiredException(
                detail={"status": 429, "detail": "Too Many Requests Provide Captcha"},
                code=status.HTTP_429_TOO_MANY_REQUESTS,
            )

        consultation = PatientConsultation.objects.get(external_id=consultation_id)

        if not consultation:
            return Response(
                {"consultation": "No matching records found"},
                status=status.HTTP_404_NOT_FOUND,
            )

        AbdmGateway().fetch_modes(
            {
                "healthId": consultation.patient.abha_number.health_id,
                "name": request.data["name"]
                if "name" in request.data
                else consultation.patient.abha_number.name,
                "gender": request.data["gender"]
                if "gender" in request.data
                else consultation.patient.abha_number.gender,
                "dateOfBirth": request.data["dob"]
                if "dob" in request.data
                else str(consultation.patient.abha_number.date_of_birth),
                "consultationId": consultation_id,
                # "authMode": "DIRECT",
                "purpose": "LINK",
            }
        )

        return Response(status=status.HTTP_202_ACCEPTED)

    @action(detail=False, methods=["POST"])
    def patient_sms_notify(self, request, *args, **kwargs):
        patient_id = request.data["patient"]

        if ratelimit(request, "patient_sms_notify", [patient_id]):
            raise CaptchaRequiredException(
                detail={"status": 429, "detail": "Too Many Requests Provide Captcha"},
                code=status.HTTP_429_TOO_MANY_REQUESTS,
            )

        patient = PatientRegistration.objects.filter(external_id=patient_id).first()

        if not patient:
            return Response(
                {"consultation": "No matching records found"},
                status=status.HTTP_404_NOT_FOUND,
            )

        response = AbdmGateway().patient_sms_notify({"phone": patient.phone_number})

        return Response(response, status=status.HTTP_202_ACCEPTED)

    # auth/init
    @extend_schema(
        # /v1/auth/init
        operation_id="auth_init",
        request=HealthIdAuthSerializer,
        responses={"200": "{'txnId': 'string'}"},
        tags=["ABDM HealthID"],
    )
    @action(detail=False, methods=["post"])
    def auth_init(self, request):
        data = request.data

        if ratelimit(request, "auth_init", [data["healthid"]]):
            raise CaptchaRequiredException(
                detail={"status": 429, "detail": "Too Many Requests Provide Captcha"},
                code=status.HTTP_429_TOO_MANY_REQUESTS,
            )

        serializer = HealthIdAuthSerializer(data=data)
        serializer.is_valid(raise_exception=True)
        response = HealthIdGateway().auth_init(data)
        return Response(response, status=status.HTTP_200_OK)

    # /v1/auth/confirmWithAadhaarOtp
    @extend_schema(
        operation_id="confirm_with_aadhaar_otp",
        request=VerifyOtpRequestPayloadSerializer,
        responses={"200": "{'txnId': 'string'}"},
        tags=["ABDM HealthID"],
    )
    @action(detail=False, methods=["post"])
    def confirm_with_aadhaar_otp(self, request):
        data = request.data

        if ratelimit(request, "confirm_with_aadhaar_otp", [data["txnId"]]):
            raise CaptchaRequiredException(
                detail={"status": 429, "detail": "Too Many Requests Provide Captcha"},
                code=status.HTTP_429_TOO_MANY_REQUESTS,
            )

        serializer = VerifyOtpRequestPayloadSerializer(data=data)
        serializer.is_valid(raise_exception=True)
        response = HealthIdGateway().confirm_with_aadhaar_otp(data)
        abha_profile = HealthIdGateway().get_profile(response)

        # have a serializer to verify data of abha_profile
        abha_object = self.create_abha(
            abha_profile,
            {
                "access_token": response["token"],
                "refresh_token": response["refreshToken"],
                "txn_id": data["txnId"],
            },
        )

        if "patientId" in data:
            patient_id = data.pop("patientId")
            allowed_patients = get_patient_queryset(request.user)
            patient_obj = allowed_patients.filter(external_id=patient_id).first()
            if not patient_obj:
                raise ValidationError({"patient": "Not Found"})

            if not self.add_abha_details_to_patient(
                abha_object,
                patient_obj,
            ):
                return Response(
                    {"message": "Failed to add abha Number to the patient"},
                    status=status.HTTP_400_BAD_REQUEST,
                )

        return Response(
            {"id": abha_object.external_id, "abha_profile": abha_profile},
            status=status.HTTP_200_OK,
        )

    # /v1/auth/confirmWithMobileOtp
    @extend_schema(
        operation_id="confirm_with_mobile_otp",
        request=VerifyOtpRequestPayloadSerializer,
        # responses={"200": "{'txnId': 'string'}"},
        tags=["ABDM HealthID"],
    )
    @action(detail=False, methods=["post"])
    def confirm_with_mobile_otp(self, request):
        data = request.data

        if ratelimit(request, "confirm_with_mobile_otp", [data["txnId"]]):
            raise CaptchaRequiredException(
                detail={"status": 429, "detail": "Too Many Requests Provide Captcha"},
                code=status.HTTP_429_TOO_MANY_REQUESTS,
            )

        serializer = VerifyOtpRequestPayloadSerializer(data=data)
        serializer.is_valid(raise_exception=True)
        response = HealthIdGateway().confirm_with_mobile_otp(data)
        abha_profile = HealthIdGateway().get_profile(response)

        # have a serializer to verify data of abha_profile
        abha_object = self.create_abha(
            abha_profile,
            {
                "access_token": response["token"],
                "refresh_token": response["refreshToken"],
                "txn_id": data["txnId"],
            },
        )

        if "patientId" in data:
            patient_id = data.pop("patientId")
            allowed_patients = get_patient_queryset(request.user)
            patient_obj = allowed_patients.filter(external_id=patient_id).first()
            if not patient_obj:
                raise ValidationError({"patient": "Not Found"})

            if not self.add_abha_details_to_patient(
                abha_object,
                patient_obj,
            ):
                return Response(
                    {"message": "Failed to add abha Number to the patient"},
                    status=status.HTTP_400_BAD_REQUEST,
                )

        return Response(
            {"id": abha_object.external_id, "abha_profile": abha_profile},
            status=status.HTTP_200_OK,
        )

    @extend_schema(
        operation_id="confirm_with_demographics",
        request=VerifyDemographicsRequestPayloadSerializer,
        responses={"200": "{'status': true}"},
        tags=["ABDM HealthID"],
    )
    @action(detail=False, methods=["post"])
    def confirm_with_demographics(self, request):
        data = request.data

        if ratelimit(request, "confirm_with_demographics", [data["txnId"]]):
            raise CaptchaRequiredException(
                detail={"status": 429, "detail": "Too Many Requests Provide Captcha"},
                code=status.HTTP_429_TOO_MANY_REQUESTS,
            )

        serializer = VerifyDemographicsRequestPayloadSerializer(data=data)
        serializer.is_valid(raise_exception=True)
        response = HealthIdGateway().confirm_with_demographics(data)
        return Response(response, status=status.HTTP_200_OK)

    ############################################################################################################
    # HealthID V2 APIs
    @extend_schema(
        # /v2/registration/aadhaar/checkAndGenerateMobileOTP
        operation_id="check_and_generate_mobile_otp",
        request=GenerateMobileOtpRequestPayloadSerializer,
        responses={"200": "{'txnId': 'string'}"},
        tags=["ABDM HealthID V2"],
    )
    @action(detail=False, methods=["post"])
    def check_and_generate_mobile_otp(self, request):
        data = request.data

        if ratelimit(request, "check_and_generate_mobile_otp", [data["txnId"]]):
            raise CaptchaRequiredException(
                detail={"status": 429, "detail": "Too Many Requests Provide Captcha"},
                code=status.HTTP_429_TOO_MANY_REQUESTS,
            )

        serializer = GenerateMobileOtpRequestPayloadSerializer(data=data)
        serializer.is_valid(raise_exception=True)
        response = HealthIdGateway().check_and_generate_mobile_otp(data)
        return Response(response, status=status.HTTP_200_OK)<|MERGE_RESOLUTION|>--- conflicted
+++ resolved
@@ -281,9 +281,6 @@
         response = HealthIdGateway().search_by_health_id(data)
         return Response(response, status=status.HTTP_200_OK)
 
-<<<<<<< HEAD
-    @extend_schema(
-=======
     @action(detail=False, methods=["post"])
     def get_abha_card(self, request):
         data = request.data
@@ -309,13 +306,11 @@
             return Response(response, status=status.HTTP_200_OK)
 
         response = HealthIdGateway().get_abha_card_pdf(
-                {"refreshToken": patient.abha_number.refresh_token}
-            )
-        return Response(response, status=status.HTTP_200_OK)
-        
-
-    @swagger_auto_schema(
->>>>>>> 42ed7888
+            {"refreshToken": patient.abha_number.refresh_token}
+        )
+        return Response(response, status=status.HTTP_200_OK)
+
+    @extend_schema(
         # /v1/registration/aadhaar/searchByHealthId
         operation_id="link_via_qr",
         request=HealthIdSerializer,
