from django.core.cache import cache
from django.db import models
from django.db.models.signals import post_delete, post_save
from django.dispatch import receiver

from care.security.models.permission import PermissionModel
from care.utils.models.base import BaseModel

ROLE_PERMISSIONS_CACHE_KEY = "role_permissions:{}"
ROLE_PERMISSION_SK_CACHE_KEY = "role_permissions_cache:{}"
CACHE_TIMEOUT = 60 * 60 * 24 * 7  # 7 days


class RoleModel(BaseModel):
    """
    This model represents a role in the security system.
    A role comprises multiple permissions on the same type.
    Roles can be created on the fly, System roles cannot be deleted, but user created roles can be deleted by users
    with the permission to delete roles
    """

    name = models.CharField(max_length=1024, unique=True)
    description = models.TextField(default="")
    is_system = models.BooleanField(
        default=False
    )  # Denotes if role was created by the system or a user
    temp_deleted = models.BooleanField(default=False)

    def get_permission_sk_for_role(self):
        """
        Create a cache key for the role permissions
        """
        cache_key = ROLE_PERMISSION_SK_CACHE_KEY.format(self.id)

        cached_permissions = cache.get(cache_key)
        if cached_permissions is not None:
            return cached_permissions

        permissions = list(
            PermissionModel.objects.filter(
                rolepermission__role=self, rolepermission__temp_deleted=False
            ).values_list("slug", flat=True)
        )

        cache.set(cache_key, permissions, CACHE_TIMEOUT)

        return permissions

    def get_permissions_for_role(self):
        """
        Returns all permissions associated with this role.
        Uses Redis cache to improve performance.
        """
        cache_key = ROLE_PERMISSIONS_CACHE_KEY.format(self.id)

        # Try to get permissions from cache
        cached_permissions = cache.get(cache_key)
        if cached_permissions is not None:
            return cached_permissions

        # If not in cache, fetch from database
        permissions = [
            {
                "name": x.name,
                "slug": x.slug,
                "context": x.context,
                "description": x.description,
            }
            for x in PermissionModel.objects.filter(
                rolepermission__role=self, rolepermission__temp_deleted=False
            )
        ]

        # Store in cache
        cache.set(cache_key, permissions, CACHE_TIMEOUT)

        return permissions


class RolePermission(BaseModel):
    """
    Connects a role to a list of permissions
    """

    role = models.ForeignKey(
        RoleModel, on_delete=models.CASCADE, null=False, blank=False
    )
    permission = models.ForeignKey(
        PermissionModel, on_delete=models.CASCADE, null=False, blank=False
    )
    temp_deleted = models.BooleanField(default=False)


# Signal handlers to invalidate cache when permissions change
@receiver([post_save, post_delete], sender=RolePermission)
def invalidate_role_permissions_cache(sender, instance, **kwargs):
    """
    Invalidate the cache when a RolePermission is created, updated, or deleted
    """
    cache_key = ROLE_PERMISSIONS_CACHE_KEY.format(instance.role_id)
<<<<<<< HEAD
=======
    cache.delete(cache_key)
    cache_key = ROLE_PERMISSION_SK_CACHE_KEY.format(instance.role_id)
>>>>>>> 954ddca5
    cache.delete(cache_key)<|MERGE_RESOLUTION|>--- conflicted
+++ resolved
@@ -98,9 +98,6 @@
     Invalidate the cache when a RolePermission is created, updated, or deleted
     """
     cache_key = ROLE_PERMISSIONS_CACHE_KEY.format(instance.role_id)
-<<<<<<< HEAD
-=======
     cache.delete(cache_key)
     cache_key = ROLE_PERMISSION_SK_CACHE_KEY.format(instance.role_id)
->>>>>>> 954ddca5
     cache.delete(cache_key)