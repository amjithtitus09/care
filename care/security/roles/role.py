--- conflicted
+++ resolved
@@ -31,12 +31,6 @@
     name="Geo Admin",
     description="Administrator restricted with geographical boundaries",
 )
-<<<<<<< HEAD
-ADMIN_ROLE = Role(
-    name="Facility Admin",
-    description="Administrator of a facility, associated to the person creating the facility.",
-)
-=======
 FACILITY_ADMIN_ROLE = Role(
     name="Facility Admin",
     description="Administrator of a facility, associated to the person creating the facility.",
@@ -45,15 +39,11 @@
     name="Admin",
     description="Administrator",
 )
->>>>>>> 954ddca5
 
 
 class RoleController:
     override_roles = []
     # Override Permission Controllers will be defined from plugs
-<<<<<<< HEAD
-    internal_roles = [DOCTOR_ROLE, STAFF_ROLE, NURSE_ROLE, GEO_ADMIN, ADMIN_ROLE]
-=======
     internal_roles = [
         DOCTOR_ROLE,
         STAFF_ROLE,
@@ -63,7 +53,6 @@
         ADMIN_ROLE,
         VOLUNTEER_ROLE,
     ]
->>>>>>> 954ddca5
 
     @classmethod
     def get_roles(cls):
