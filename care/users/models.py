from django.contrib.auth.models import AbstractUser, UserManager
from django.core.validators import MaxValueValidator, MinValueValidator, RegexValidator
from django.db import models
from django.urls import reverse

DISTRICT_CHOICES = [
    (1, "Thiruvananthapuram"),
    (2, "Kollam"),
    (3, "Pathanamthitta"),
    (4, "Alappuzha"),
    (5, "Kottayam"),
    (6, "Idukki"),
    (7, "Ernakulam"),
    (8, "Thrissur"),
    (9, "Palakkad"),
    (10, "Malappuram"),
    (11, "Kozhikode"),
    (12, "Wayanad"),
    (13, "Kannur"),
    (14, "Kasargode"),
]

GENDER_CHOICES = [(1, "Male"), (2, "Female"), (3, "Non-binary")]

phone_number_regex = RegexValidator(
    regex=r"^((\+91|91|0)[\- ]{0,1})?[456789]\d{9}$",
    message="Please Enter 10/11 digit mobile number or landline as 0<std code><phone number>",
    code="invalid_mobile",
)


class State(models.Model):
    name = models.CharField(max_length=255)

    def __str__(self):
        return f"State: {self.name}"


class District(models.Model):
    state = models.ForeignKey(State, on_delete=models.PROTECT)
    name = models.CharField(max_length=255)

    def __str__(self):
        return f"District: {self.name} - {self.state.name}"


LOCAL_BODY_CHOICES = (
    # Panchayath levels
    (1, "Grama Panchayath"),
    (2, "Block Panchayath"),
    (3, "District Panchayath"),
    # Municipality levels
    (10, "Municipality"),
    # Corporation levels
    (20, "Corporation"),
    # Unknown
    (50, "Others"),
)


class LocalBody(models.Model):
    district = models.ForeignKey(District, on_delete=models.PROTECT)

    name = models.CharField(max_length=255)
    body_type = models.IntegerField(choices=LOCAL_BODY_CHOICES)
    localbody_code = models.CharField(max_length=20, blank=True)

    class Meta:
        unique_together = (
            "district",
            "body_type",
            "name",
        )

    def __str__(self):
        return f"LocalBody: {self.name} ({self.body_type}) / {self.district}"


class CustomUserManager(UserManager):
    def get_queryset(self):
        qs = super().get_queryset()
        return qs.filter(deleted=False)


class Skill(models.Model):
    name = models.CharField(max_length=255)
    description = models.TextField()

    def __str__(self):
        return self.name


class User(AbstractUser):
<<<<<<< HEAD
    TYPE_VALUE_MAP = {"Doctor": 5, "Staff": 10, "Patient": 15, "Volunteer": 20, "DistrictNodalLabOfficer": 40}
=======
    TYPE_VALUE_MAP = {"Doctor": 5, "Staff": 10, "Patient": 15, "Volunteer": 20, "DistrictAdmin": 30}
>>>>>>> ab64ff16
    TYPE_CHOICES = [(value, name) for name, value in TYPE_VALUE_MAP.items()]

    user_type = models.IntegerField(choices=TYPE_CHOICES, blank=False)
    district = models.IntegerField(choices=DISTRICT_CHOICES, blank=False)
    new_district = models.ForeignKey(District, on_delete=models.PROTECT, null=True)
    phone_number = models.CharField(max_length=14, validators=[phone_number_regex])
    gender = models.IntegerField(choices=GENDER_CHOICES, blank=False)
    age = models.IntegerField(validators=[MinValueValidator(1), MaxValueValidator(100)])
    skill = models.ForeignKey("Skill", on_delete=models.SET_NULL, null=True, blank=True)
    verified = models.BooleanField(default=False)
    deleted = models.BooleanField(default=False)
    REQUIRED_FIELDS = [
        "user_type",
        "email",
        "phone_number",
        "age",
        "gender",
        "district",
    ]

    objects = CustomUserManager()

    def delete(self, *args, **kwargs):
        self.deleted = True
        self.save()

    def get_absolute_url(self):
        return reverse("users:detail", kwargs={"username": self.username})<|MERGE_RESOLUTION|>--- conflicted
+++ resolved
@@ -91,11 +91,15 @@
 
 
 class User(AbstractUser):
-<<<<<<< HEAD
-    TYPE_VALUE_MAP = {"Doctor": 5, "Staff": 10, "Patient": 15, "Volunteer": 20, "DistrictNodalLabOfficer": 40}
-=======
-    TYPE_VALUE_MAP = {"Doctor": 5, "Staff": 10, "Patient": 15, "Volunteer": 20, "DistrictAdmin": 30}
->>>>>>> ab64ff16
+    TYPE_VALUE_MAP = {
+        "Doctor": 5,
+        "Staff": 10,
+        "Patient": 15,
+        "Volunteer": 20,
+        "DistrictNodalLabOfficer": 25,
+        "DistrictAdmin": 30,
+    }
+
     TYPE_CHOICES = [(value, name) for name, value in TYPE_VALUE_MAP.items()]
 
     user_type = models.IntegerField(choices=TYPE_CHOICES, blank=False)
