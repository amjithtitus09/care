import secrets
import string
import uuid

from django.conf import settings
from django.contrib.auth.models import AbstractUser, UserManager
from django.core.validators import MaxValueValidator, MinValueValidator
from django.db import models
from django.urls import reverse
from django.utils.timezone import now
from django.utils.translation import gettext_lazy as _

from care.utils.models.base import BaseFlag, BaseModel
from care.utils.models.validators import (
    UsernameValidator,
    mobile_or_landline_number_validator,
    mobile_validator,
)
from care.utils.registries.feature_flag import FlagName, FlagType

USER_FLAG_CACHE_KEY = "user_flag_cache:{user_id}:{flag_name}"
USER_ALL_FLAGS_CACHE_KEY = "user_all_flags_cache:{user_id}"
USER_FLAG_CACHE_TTL = 60 * 60 * 24  # 1 Day


def reverse_choices(choices):
    output = {}
    for choice in choices:
        output[choice[0]] = choice[1]
    return output


GENDER_CHOICES = [(1, "Male"), (2, "Female"), (3, "Non-binary")]
REVERSE_GENDER_CHOICES = reverse_choices(GENDER_CHOICES)

DISTRICT_CHOICES = [
    (1, "Thiruvananthapuram"),
    (2, "Kollam"),
    (3, "Pathanamthitta"),
    (4, "Alappuzha"),
    (5, "Kottayam"),
    (6, "Idukki"),
    (7, "Ernakulam"),
    (8, "Thrissur"),
    (9, "Palakkad"),
    (10, "Malappuram"),
    (11, "Kozhikode"),
    (12, "Wayanad"),
    (13, "Kannur"),
    (14, "Kasargode"),
]


class State(models.Model):
    name = models.CharField(max_length=255)

    def __str__(self):
        return f"{self.name}"


class District(models.Model):
    state = models.ForeignKey(State, on_delete=models.PROTECT)
    name = models.CharField(max_length=255)

    def __str__(self):
        return f"{self.name}"


LOCAL_BODY_CHOICES = (
    # Panchayath levels
    (1, "Grama Panchayath"),
    (2, "Block Panchayath"),
    (3, "District Panchayath"),
    (4, "Nagar Panchayath"),
    # Municipality levels
    (10, "Municipality"),
    # Corporation levels
    (20, "Corporation"),
    # Unknown
    (50, "Others"),
)


def reverse_lower_choices(choices):
    output = {}
    for choice in choices:
        output[choice[1].lower()] = choice[0]
    return output


REVERSE_LOCAL_BODY_CHOICES = reverse_lower_choices(LOCAL_BODY_CHOICES)


class LocalBody(models.Model):
    district = models.ForeignKey(District, on_delete=models.PROTECT)

    name = models.CharField(max_length=255)
    body_type = models.IntegerField(choices=LOCAL_BODY_CHOICES)
    localbody_code = models.CharField(max_length=20, blank=True, null=True)

    class Meta:
        unique_together = (
            "district",
            "body_type",
            "name",
        )
        verbose_name = "Local Body"
        verbose_name_plural = "Local Bodies"

    def __str__(self):
        return f"{self.name} ({self.body_type})"


class Ward(models.Model):
    local_body = models.ForeignKey(LocalBody, on_delete=models.PROTECT)
    name = models.CharField(max_length=255)
    number = models.IntegerField()

    class Meta:
        unique_together = (
            "local_body",
            "name",
            "number",
        )

    def __str__(self):
        return f"{self.name}"


class CustomUserManager(UserManager):
    def get_queryset(self):
        qs = super().get_queryset()
        return qs.filter(deleted=False).select_related(
            "local_body", "district", "state"
        )

    def get_entire_queryset(self):
        return super().get_queryset().select_related("local_body", "district", "state")

    def create_superuser(self, username, email, password, **extra_fields):
        district = District.objects.all().first()
        data_command = (
            "load_data" if settings.IS_PRODUCTION is True else "load_dummy_data"
        )
        if not district:
            proceed = input(
                f"It looks like you haven't loaded district data. It is recommended to populate district data before you create a super user. Please run `python manage.py {data_command}`.\n Proceed anyway? [y/N]"
            )
            if proceed.lower() != "y":
                raise Exception
            district = None

        extra_fields["district"] = district
        extra_fields["phone_number"] = "+919696969696"
        extra_fields["gender"] = 3
        extra_fields["user_type"] = 40
        return super().create_superuser(username, email, password, **extra_fields)

    def make_random_password(
        self,
        length: int = 10,
        secure_random: bool = True,
        allowed_chars: str = string.ascii_letters + string.digits + string.punctuation,
    ) -> str:
        """
        Generate a random password with the specified length and allowed characters.

        If secure_random is True the allowed_chars parameter is ignored and,
        the generated password will contain:
        - At least one lowercase letter.
        - At least one uppercase letter.
        - At least length // 4 digits.
        """
        if secure_random:
            allowed_chars = string.ascii_letters + string.digits + string.punctuation
            while True:
                password = "".join(secrets.choice(allowed_chars) for i in range(length))
                if (
                    any(c.islower() for c in password)
                    and any(c.isupper() for c in password)
                    and sum(c.isdigit() for c in password) >= (length // 4)
                ):
                    break
        else:
            password = "".join(secrets.choice(allowed_chars) for _ in range(length))
        return password


class Skill(BaseModel):
    name = models.CharField(max_length=255, unique=True)
    description = models.TextField(null=True, blank=True, default="")

    def __str__(self):
        return self.name


class UserSkill(BaseModel):
    user = models.ForeignKey("User", on_delete=models.CASCADE, null=True, blank=True)
    skill = models.ForeignKey("Skill", on_delete=models.CASCADE, null=True, blank=True)

    class Meta:
        constraints = [
            models.UniqueConstraint(
                fields=["skill", "user"],
                condition=models.Q(deleted=False),
                name="unique_user_skill",
            )
        ]


class User(AbstractUser):
    external_id = models.UUIDField(default=uuid.uuid4, unique=True, db_index=True)
    username_validator = UsernameValidator()
    username = models.CharField(
        _("username"),
        max_length=150,
        unique=True,
        help_text=username_validator.message,
        validators=[username_validator],
        error_messages={"unique": _("A user with that username already exists.")},
    )

    TYPE_VALUE_MAP = {
        "Transportation": 2,
        "Pharmacist": 3,
        "Volunteer": 5,
        "StaffReadOnly": 9,
        "Staff": 10,
        "NurseReadOnly": 13,
        "Nurse": 14,
        "Doctor": 15,
        "Reserved": 20,
        "WardAdmin": 21,
        "LocalBodyAdmin": 23,
        "DistrictLabAdmin": 25,
        "DistrictReadOnlyAdmin": 29,
        "DistrictAdmin": 30,
        "StateLabAdmin": 35,
        "StateReadOnlyAdmin": 39,
        "StateAdmin": 40,
    }

    READ_ONLY_TYPES = (
        TYPE_VALUE_MAP["StaffReadOnly"],
        TYPE_VALUE_MAP["NurseReadOnly"],
        TYPE_VALUE_MAP["DistrictReadOnlyAdmin"],
        TYPE_VALUE_MAP["StateReadOnlyAdmin"],
    )

    TYPE_CHOICES = [(value, name) for name, value in TYPE_VALUE_MAP.items()]

    REVERSE_TYPE_MAP = reverse_choices(TYPE_CHOICES)

    REVERSE_MAPPING = {value: name for name, value in TYPE_VALUE_MAP.items()}

<<<<<<< HEAD
    user_type = models.IntegerField(choices=TYPE_CHOICES, blank=False)
=======
    old_user_type = models.IntegerField(
        choices=TYPE_CHOICES, blank=True, null=True, default=None
    )
    user_type = models.CharField(max_length=100)
>>>>>>> 954ddca5
    created_by = models.ForeignKey(
        "self",
        on_delete=models.SET_NULL,
        null=True,
        blank=True,
        related_name="users_created",
    )

    ward = models.ForeignKey(Ward, on_delete=models.PROTECT, null=True, blank=True)
    local_body = models.ForeignKey(
        LocalBody, on_delete=models.PROTECT, null=True, blank=True
    )
    district = models.ForeignKey(
        District, on_delete=models.PROTECT, null=True, blank=True
    )
    state = models.ForeignKey(State, on_delete=models.PROTECT, null=True, blank=True)

    geo_organization = models.ForeignKey(
        "emr.Organization", on_delete=models.SET_NULL, null=True, blank=True
    )

    phone_number = models.CharField(
        max_length=14, validators=[mobile_or_landline_number_validator]
    )
    alt_phone_number = models.CharField(
        max_length=14,
        validators=[mobile_validator],
        default=None,
        blank=True,
        null=True,
    )
    video_connect_link = models.URLField(blank=True, null=True)

    old_gender = models.IntegerField(
        choices=GENDER_CHOICES, blank=True, null=True, default=None
    )
    gender = models.CharField(max_length=100)
    date_of_birth = models.DateField(null=True, blank=True)
    profile_picture_url = models.CharField(
        blank=True, null=True, default=None, max_length=500
    )
    skills = models.ManyToManyField("Skill", through=UserSkill)
    home_facility = models.ForeignKey(
        "facility.Facility", on_delete=models.PROTECT, null=True, blank=True
    )
    weekly_working_hours = models.IntegerField(
        validators=[MinValueValidator(0), MaxValueValidator(168)], null=True, blank=True
    )

    qualification = models.TextField(
        blank=False,
        null=True,
    )
    doctor_experience_commenced_on = models.DateField(
        default=None,
        blank=False,
        null=True,
    )
    doctor_medical_council_registration = models.CharField(
        max_length=255,
        default=None,
        blank=False,
        null=True,
    )

    verified = models.BooleanField(default=False)
    deleted = models.BooleanField(default=False)

    # Notification Data
    pf_endpoint = models.TextField(default=None, null=True)
    pf_p256dh = models.TextField(default=None, null=True)
    pf_auth = models.TextField(default=None, null=True)

    # Asset Fields

    asset = models.OneToOneField(
        "facility.Asset",
        default=None,
        null=True,
        blank=True,
        on_delete=models.PROTECT,
    )

    objects = CustomUserManager()

    REQUIRED_FIELDS = [
        "email",
    ]

    CSV_MAPPING = {
        "username": "Username",
        "first_name": "First Name",
        "last_name": "Last Name",
        "phone_number": "Phone Number",
        "gender": "Gender",
        "date_of_birth": "Date of Birth",
        "verified": "verified",
        "local_body__name": "Local Body",
        "district__name": "District",
        "state__name": "State",
        "user_type": "User Type",
    }

    CSV_MAKE_PRETTY = {"user_type": (lambda x: User.REVERSE_TYPE_MAP[x])}

    def read_profile_picture_url(self):
        if self.profile_picture_url:
            if settings.FACILITY_CDN:
                return f"{settings.FACILITY_CDN}/{self.profile_picture_url}"
            return f"{settings.FACILITY_S3_BUCKET_EXTERNAL_ENDPOINT}/{settings.FACILITY_S3_BUCKET}/{self.profile_picture_url}"
        return None

    @property
    def full_name(self):
        return self.get_full_name()

    @staticmethod
    def has_read_permission(request):
        return True

    def has_object_read_permission(self, request):
        return True

    @staticmethod
    def has_write_permission(request):
        try:
            return int(request.data["user_type"]) <= User.TYPE_VALUE_MAP["Volunteer"]
        except TypeError:
            return (
                User.TYPE_VALUE_MAP[request.data["user_type"]]
                <= User.TYPE_VALUE_MAP["Volunteer"]
            )
        except KeyError:
            # No user_type passed, the view shall raise a 400
            return True

    def has_object_write_permission(self, request):
        return request.user.is_superuser

    def has_object_update_permission(self, request):
        if request.user.is_superuser:
            return True
        if (
            request.data.get("district") or request.data.get("state")
        ) and self.user_type >= User.TYPE_VALUE_MAP["DistrictLabAdmin"]:
            # District/state admins shouldn't be able to edit their district/state, that'll practically give them
            # access to everything
            return False
        if request.user.user_type >= User.TYPE_VALUE_MAP["StateLabAdmin"]:
            return self.state == request.user.state
        if request.user.user_type >= User.TYPE_VALUE_MAP["DistrictLabAdmin"]:
            return self.district == request.user.district
        return self == request.user

    @staticmethod
    def has_add_user_permission(request):
        return request.user.is_superuser or request.user.verified

    @staticmethod
    def check_username_exists(username):
        return User.objects.get_entire_queryset().filter(username=username).exists()

    def delete(self, *args, **kwargs):
        self.deleted = True
        self.save()

    def get_absolute_url(self):
        return reverse("users:detail", kwargs={"username": self.username})

    def get_all_flags(self):
        return UserFlag.get_all_flags(self.id)

    def save(self, *args, **kwargs) -> None:
        """
        While saving, if the local body is not null, then district will be local body's district
        Overriding save will help in a collision where the local body's district and district fields are different.
        """
        if self.local_body is not None:
            self.district = self.local_body.district
        if self.district is not None:
            self.state = self.district.state
        super().save(*args, **kwargs)


class UserFacilityAllocation(models.Model):
    """
    This model tracks the allocation of a user to a facility for metabase analytics.
    """

    user = models.ForeignKey(User, on_delete=models.CASCADE, related_name="+")
    facility = models.ForeignKey(
        "facility.Facility", on_delete=models.CASCADE, related_name="+"
    )
    start_date = models.DateTimeField(default=now)
    end_date = models.DateTimeField(null=True, blank=True)

    def __str__(self):
        return self.facility.name


class PlugConfig(models.Model):
    slug = models.CharField(max_length=255, unique=True)
    meta = models.JSONField(default=dict)

    def __str__(self):
        return self.slug


class UserFlag(BaseFlag):
    user = models.ForeignKey(User, on_delete=models.CASCADE, null=False, blank=False)

    cache_key_template = "user_flag_cache:{entity_id}:{flag_name}"
    all_flags_cache_key_template = "user_all_flags_cache:{entity_id}"
    flag_type = FlagType.USER
    entity_field_name = "user"

    def __str__(self):
        return f"User Flag: {self.user.get_full_name()} - {self.flag}"

    class Meta:
        verbose_name = "User Flag"
        constraints = [
            models.UniqueConstraint(
                fields=["user", "flag"],
                condition=models.Q(deleted=False),
                name="unique_user_flag",
            )
        ]

    @classmethod
    def check_user_has_flag(cls, user_id: int, flag_name: FlagName) -> bool:
        return cls.check_entity_has_flag(user_id, flag_name)

    @classmethod
    def get_all_flags(cls, user_id: int) -> tuple[FlagName]:
        return super().get_all_flags(user_id)<|MERGE_RESOLUTION|>--- conflicted
+++ resolved
@@ -253,14 +253,10 @@
 
     REVERSE_MAPPING = {value: name for name, value in TYPE_VALUE_MAP.items()}
 
-<<<<<<< HEAD
-    user_type = models.IntegerField(choices=TYPE_CHOICES, blank=False)
-=======
     old_user_type = models.IntegerField(
         choices=TYPE_CHOICES, blank=True, null=True, default=None
     )
     user_type = models.CharField(max_length=100)
->>>>>>> 954ddca5
     created_by = models.ForeignKey(
         "self",
         on_delete=models.SET_NULL,
