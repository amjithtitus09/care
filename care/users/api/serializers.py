--- conflicted
+++ resolved
@@ -13,16 +13,11 @@
 
     class Meta:
         model = User
-<<<<<<< HEAD
         fields = (
+            "id",
             "username",
             "first_name",
             "last_name",
-=======
-        fields = [
-            "id",
-            "username",
->>>>>>> 74a84fb6
             "email",
             "user_type",
             "district",
@@ -30,11 +25,6 @@
             "gender",
             "age",
             "skill",
-<<<<<<< HEAD
         )
 
-        extra_kwargs = {"url": {"lookup_field": "username"}}
-=======
-            "verified",
-        ]
->>>>>>> 74a84fb6
+        extra_kwargs = {"url": {"lookup_field": "username"}}