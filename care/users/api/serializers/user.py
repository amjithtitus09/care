from django.contrib.auth.hashers import make_password
from django.db import transaction
from django.utils.timezone import now
from rest_framework import exceptions, serializers

from care.emr.models import Organization
from care.emr.models.organization import FacilityOrganizationUser, OrganizationUser
from care.emr.resources.organization.spec import OrganizationReadSpec
from care.emr.resources.role.spec import PermissionSpec
from care.facility.api.serializers.facility import FacilityBareMinimumSerializer
from care.facility.models import Facility, FacilityUser
from care.security.models import RolePermission
from care.users.api.serializers.lsg import (
    DistrictSerializer,
    LocalBodySerializer,
    StateSerializer,
)
from care.users.api.serializers.skill import UserSkillSerializer
from care.users.models import User
from care.utils.file_uploads.cover_image import upload_cover_image
from care.utils.models.validators import (
    cover_image_validator,
    custom_image_extension_validator,
)
from care.utils.serializers.fields import ChoiceField


class SignUpSerializer(serializers.ModelSerializer):
    password = serializers.CharField(write_only=True)

    class Meta:
        model = User
        fields = (
            "id",
            "username",
            "first_name",
            "last_name",
            "email",
            "password",
            "user_type",
            "qualification",
            "doctor_experience_commenced_on",
            "doctor_medical_council_registration",
            "ward",
            "local_body",
            "district",
            "state",
            "phone_number",
            "alt_phone_number",
            "gender",
            "date_of_birth",
        )

    def create(self, validated_data):
        validated_data["password"] = make_password(validated_data.get("password"))
        return super().create(validated_data)

    def validate(self, attrs):
        validated = super().validate(attrs)
        if "user_type" in attrs and attrs["user_type"] == "Doctor":
            if not attrs.get("qualification"):
                raise serializers.ValidationError(
                    {
                        "qualification": "Field required for Doctor User Type",
                    },
                )

            if not attrs.get("doctor_experience_commenced_on"):
                raise serializers.ValidationError(
                    {
                        "doctor_experience_commenced_on": "Field required for Doctor User Type",
                    },
                )

            if attrs["doctor_experience_commenced_on"] > now().date():
                raise serializers.ValidationError(
                    {
                        "doctor_experience_commenced_on": "Experience cannot be in the future",
                    },
                )

            if not attrs.get("doctor_medical_council_registration"):
                raise serializers.ValidationError(
                    {
                        "doctor_medical_council_registration": "Field required for Doctor User Type",
                    },
                )

        return validated


MIN_USER_AGE = 16


class UserCreateSerializer(SignUpSerializer):
    password = serializers.CharField(required=False)
    facilities = serializers.ListSerializer(
        child=serializers.UUIDField(),
        required=False,
        allow_empty=True,
        write_only=True,
    )

    class Meta:
        model = User
        include = ("facilities",)
        exclude = (
            "is_superuser",
            "is_staff",
            "is_active",
            "last_login",
            "date_joined",
            "verified",
            "deleted",
            "groups",
            "user_permissions",
            "created_by",
        )

    date_of_birth = serializers.DateField(required=True)

    def validate_date_of_birth(self, value):
        if value and now().year - value.year < MIN_USER_AGE:
            error = "Age must be greater than 15 years"
            raise serializers.ValidationError(error)

        return value

    def validate_facilities(self, facility_ids):
        if (
            facility_ids
            and len(facility_ids)
            != Facility.objects.filter(external_id__in=facility_ids).count()
        ):
            available_facility_ids = Facility.objects.filter(
                external_id__in=facility_ids,
            ).values_list("external_id", flat=True)
            not_found_ids = list(set(facility_ids) - set(available_facility_ids))
            error = f"Some facilities are not available - {', '.join([str(_id) for _id in not_found_ids])}"
            raise serializers.ValidationError(error)
        return facility_ids

    def validate_ward(self, value):
        if (
            value is not None
            and value != self.context["created_by"].ward
            and not self.context["created_by"].is_superuser
            and not self.context["created_by"].user_type
            >= User.TYPE_VALUE_MAP["LocalBodyAdmin"]
        ):
            error = "Cannot create for a different Ward"
            raise serializers.ValidationError(error)
        return value

    def validate_local_body(self, value):
        if (
            value is not None
            and value != self.context["created_by"].local_body
            and not self.context["created_by"].is_superuser
            and not self.context["created_by"].user_type
            >= User.TYPE_VALUE_MAP["DistrictAdmin"]
        ):
            error = "Cannot create for a different local body"
            raise serializers.ValidationError(error)
        return value

    def validate_district(self, value):
        if (
            value is not None
            and value != self.context["created_by"].district
            and not self.context["created_by"].is_superuser
            and not self.context["created_by"].user_type
            >= User.TYPE_VALUE_MAP["StateAdmin"]
        ):
            error = "Cannot create for a different district"
            raise serializers.ValidationError(error)
        return value

    def validate_state(self, value):
        if (
            value is not None
            and value != self.context["created_by"].state
            and not self.context["created_by"].is_superuser
        ):
            error = "Cannot create for a different state"
            raise serializers.ValidationError(error)
        return value

    def validate(self, attrs):
        validated = super().validate(attrs)

        if (
            self.context["created_by"].user_type in User.READ_ONLY_TYPES
            and validated["user_type"] not in User.READ_ONLY_TYPES
        ):
            raise exceptions.ValidationError(
                {
                    "user_type": [
                        "Read only users can create other read only users only",
                    ],
                },
            )

        if (
            self.context["created_by"].user_type
            in (User.TYPE_VALUE_MAP["Staff"], User.TYPE_VALUE_MAP["Nurse"])
            and validated["user_type"] == User.TYPE_VALUE_MAP["Doctor"]
        ):
            pass
        elif (
            validated["user_type"] > self.context["created_by"].user_type
            and not self.context["created_by"].is_superuser
        ):
            raise exceptions.ValidationError(
                {
                    "user_type": [
                        "User cannot create another user with higher permissions",
                    ],
                },
            )

        if (
            not validated.get("ward")
            and not validated.get("local_body")
            and not validated.get("district")
            and not validated.get("state")
        ):
            raise exceptions.ValidationError(
                {"__all__": ["One of ward, local body, district or state is required"]},
            )

        return validated

    def facility_query(self, user):
        queryset = Facility.objects.all()
        if user.is_superuser:
            pass
        elif user.user_type >= User.TYPE_VALUE_MAP["StateLabAdmin"]:
            queryset = queryset.filter(state=user.state)
        elif user.user_type >= User.TYPE_VALUE_MAP["DistrictLabAdmin"]:
            queryset = queryset.filter(district=user.district)
        elif user.user_type >= User.TYPE_VALUE_MAP["LocalBodyAdmin"]:
            queryset = queryset.filter(local_body=user.local_body)
        else:
            queryset = queryset.filter(users__id__exact=user.id)
        return queryset

    def create(self, validated_data):
        with transaction.atomic():
            facilities = validated_data.pop("facilities", [])
            user = User.objects.create_user(
                created_by=self.context["created_by"],
                verified=True,
                **validated_data,
            )
            facility_query = self.facility_query(self.context["created_by"])
            if facilities:
                facility_objs = facility_query.filter(external_id__in=facilities)
                facility_user_objs = [
                    FacilityUser(
                        facility=facility,
                        user=user,
                        created_by=self.context["created_by"],
                    )
                    for facility in facility_objs
                ]
                FacilityUser.objects.bulk_create(facility_user_objs)
            return user


class UserSerializer(SignUpSerializer):
    external_id = serializers.UUIDField(read_only=True)

<<<<<<< HEAD
    user_type = ChoiceField(choices=User.TYPE_CHOICES, read_only=True)
    created_by = serializers.CharField(source="created_by_user", read_only=True)
=======
>>>>>>> 954ddca5
    is_superuser = serializers.BooleanField(read_only=True)

    local_body_object = LocalBodySerializer(source="local_body", read_only=True)
    district_object = DistrictSerializer(source="district", read_only=True)
    state_object = StateSerializer(source="state", read_only=True)

    read_profile_picture_url = serializers.URLField(read_only=True)

    date_of_birth = serializers.DateField(required=True)

    user_flags = serializers.SerializerMethodField()

    organizations = serializers.SerializerMethodField()

    permissions = serializers.SerializerMethodField()

    facilities = serializers.SerializerMethodField()

    def get_organizations(self, user):
        if user.is_superuser:
            organizations = Organization.objects.filter(parent__isnull=True)
        else:
            organizations = Organization.objects.filter(
                id__in=OrganizationUser.objects.filter(user=user).values_list(
                    "organization_id", flat=True
                )
            )
        return [OrganizationReadSpec.serialize(obj).to_json() for obj in organizations]

    def get_permissions(self, user):
        permissions = RolePermission.objects.filter(
            role_id__in=OrganizationUser.objects.filter(user=user).values_list(
                "role_id", flat=True
            )
        ).select_related("permission")
        return [
            PermissionSpec.serialize(obj.permission).to_json() for obj in permissions
        ]

    def get_facilities(self, user):
        unique_ids = []
        data = []
        for obj in FacilityOrganizationUser.objects.filter(user=user).select_related(
            "organization__facility"
        ):
            if obj.organization.facility.id not in unique_ids:
                unique_ids.append(obj.organization.facility.id)
                data.append(
                    FacilityBareMinimumSerializer(obj.organization.facility).data
                )
        return data

    def get_user_flags(self, user) -> tuple[str]:
        return user.get_all_flags()

    class Meta:
        model = User
        fields = (
            "id",
            "external_id",
            "username",
            "first_name",
            "last_name",
            "email",
            "video_connect_link",
            "user_type",
            "qualification",
            "doctor_experience_commenced_on",
            "doctor_medical_council_registration",
            "created_by",
            "weekly_working_hours",
            "local_body",
            "district",
            "state",
            "phone_number",
            "alt_phone_number",
            "gender",
            "date_of_birth",
            "is_superuser",
            "verified",
            "local_body_object",
            "district_object",
            "state_object",
            "pf_endpoint",
            "pf_p256dh",
            "pf_auth",
            "read_profile_picture_url",
            "user_flags",
            "last_login",
            "organizations",
            "permissions",
            "facilities",
        )
        read_only_fields = (
            "is_superuser",
            "verified",
            "user_type",
            "ward",
            "local_body",
            "district",
            "state",
            "pf_endpoint",
            "pf_p256dh",
            "pf_auth",
            "last_login",
        )

    extra_kwargs = {"url": {"lookup_field": "username"}}

    def validate_date_of_birth(self, value):
        if value and now().year - value.year < MIN_USER_AGE:
            error = "Age must be greater than 15 years"
            raise serializers.ValidationError(error)

        return value


class UserBaseMinimumSerializer(serializers.ModelSerializer):
    user_type = ChoiceField(choices=User.TYPE_CHOICES, read_only=True)
    read_profile_picture_url = serializers.URLField(read_only=True)
    external_id = serializers.UUIDField(read_only=True)

    class Meta:
        model = User
        fields = (
            "id",
            "external_id",
            "first_name",
            "username",
            "email",
            "last_name",
            "user_type",
            "last_login",
            "read_profile_picture_url",
        )


class UserAssignedSerializer(serializers.ModelSerializer):
    user_type = ChoiceField(choices=User.TYPE_CHOICES, read_only=True)

    skills = UserSkillSerializer(many=True, read_only=True)
    external_id = serializers.UUIDField(read_only=True)

    class Meta:
        model = User
        fields = (
            "id",
            "external_id",
            "first_name",
            "username",
            "email",
            "last_name",
            "alt_phone_number",
            "user_type",
            "last_login",
            "gender",
            "qualification",
            "doctor_experience_commenced_on",
            "video_connect_link",
            "doctor_medical_council_registration",
            "skills",
        )


class UserListSerializer(serializers.ModelSerializer):
    local_body_object = LocalBodySerializer(source="local_body", read_only=True)
    district_object = DistrictSerializer(source="district", read_only=True)
    state_object = StateSerializer(source="state", read_only=True)
    user_type = ChoiceField(choices=User.TYPE_CHOICES, read_only=True)
    created_by = serializers.CharField(source="created_by_user", read_only=True)

    read_profile_picture_url = serializers.URLField(read_only=True)
    external_id = serializers.UUIDField(read_only=True)

    class Meta:
        model = User
        fields = (
            "id",
            "external_id",
            "first_name",
            "last_name",
            "username",
            "date_of_birth",
            "local_body_object",
            "district_object",
            "state_object",
            "user_type",
            "qualification",
            "doctor_experience_commenced_on",
            "doctor_medical_council_registration",
            "weekly_working_hours",
            "created_by",
            "last_login",
            "video_connect_link",
            "read_profile_picture_url",
        )


class UserImageUploadSerializer(serializers.ModelSerializer):
    profile_picture = serializers.ImageField(
        required=True,
        write_only=True,
        validators=[custom_image_extension_validator, cover_image_validator],
    )
    read_profile_picture_url = serializers.URLField(read_only=True)

    class Meta:
        model = User
        fields = ("profile_picture", "read_profile_picture_url")

    def save(self, **kwargs):
        user: User = self.instance
        image = self.validated_data["profile_picture"]
        user.profile_picture_url = upload_cover_image(
            image,
            str(user.external_id),
            "avatars",
            user.profile_picture_url,
        )
        user.save(update_fields=["profile_picture_url"])
        return user<|MERGE_RESOLUTION|>--- conflicted
+++ resolved
@@ -271,11 +271,6 @@
 class UserSerializer(SignUpSerializer):
     external_id = serializers.UUIDField(read_only=True)
 
-<<<<<<< HEAD
-    user_type = ChoiceField(choices=User.TYPE_CHOICES, read_only=True)
-    created_by = serializers.CharField(source="created_by_user", read_only=True)
-=======
->>>>>>> 954ddca5
     is_superuser = serializers.BooleanField(read_only=True)
 
     local_body_object = LocalBodySerializer(source="local_body", read_only=True)
