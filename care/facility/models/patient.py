--- conflicted
+++ resolved
@@ -451,19 +451,6 @@
 
     objects = BaseManager()
 
-    def rebuild_organization_cache(self):
-        organization_parents = []
-        if self.geo_organization:
-            organization_parents.extend(self.geo_organization.parent_cache)
-        if self.id:
-            for patient_organization in PatientOrganizations.objects.filter(
-                patient_id=self.id
-            ):
-                organization_parents.extend(
-                    patient_organization.organization.parent_cache
-                )
-        self.organization_cache = list(set(organization_parents))
-
     @property
     def is_expired(self) -> bool:
         return self.death_datetime is not None
@@ -497,11 +484,6 @@
         if self.district is not None:
             self.state = self.district.state
 
-<<<<<<< HEAD
-        self.rebuild_organization_cache()
-
-=======
->>>>>>> 954ddca5
         if self.date_of_birth and not self.year_of_birth:
             self.year_of_birth = self.date_of_birth.year
 
@@ -621,17 +603,6 @@
         "last_consultation__discharge_date": format_as_date,
         "last_consultation__discharge_date__time": format_as_time,
     }
-
-
-class PatientOrganizations(BaseModel):
-    patient = models.ForeignKey(PatientRegistration, on_delete=models.CASCADE)
-    organization = models.ForeignKey("emr.Organization", on_delete=models.CASCADE)
-    # TODO : Add Role here to deny certain permissions for certain organizations
-
-    def save(self, *args, **kwargs) -> None:
-        super().save(*args, **kwargs)
-        self.patient.rebuild_organization_cache()
-        self.patient.save(update_fields=["organization_cache"])
 
 
 class PatientMetaInfo(models.Model):
