"""
Base settings to build other settings files upon.
"""

import logging
from datetime import datetime, timedelta
from pathlib import Path

import environ
from django.utils.translation import gettext_lazy as _
from healthy_django.healthcheck.celery_queue_length import (
    DjangoCeleryQueueLengthHealthCheck,
)
from healthy_django.healthcheck.django_cache import DjangoCacheHealthCheck
from healthy_django.healthcheck.django_database import DjangoDatabaseHealthCheck

from care.utils.csp import config as csp_config
from plug_config import manager

logger = logging.getLogger(__name__)

BASE_DIR = Path(__file__).resolve(strict=True).parent.parent.parent
APPS_DIR = BASE_DIR / "care"
env = environ.Env()

if READ_DOT_ENV_FILE := env.bool("DJANGO_READ_DOT_ENV_FILE", default=False):
    # OS environment variables take precedence over variables from .env
    env.read_env(str(BASE_DIR / ".env"))

# GENERAL
# ------------------------------------------------------------------------------
# https://docs.djangoproject.com/en/dev/ref/settings/#secret-key
SECRET_KEY = env(
    "DJANGO_SECRET_KEY",
    default="eXZQzOzx8gV38rDG0Z0fFZWweUGl3LwMZ9aTKqJiXQTI0nKMh0Z7sbHfqT8KFEnd",
)
# https://docs.djangoproject.com/en/dev/ref/settings/#allowed-hosts
ALLOWED_HOSTS = env.json("DJANGO_ALLOWED_HOSTS", default=["*"])
# https://docs.djangoproject.com/en/dev/ref/settings/#debug
DEBUG = env.bool("DJANGO_DEBUG", False)
# Local time zone. Choices are
# http://en.wikipedia.org/wiki/List_of_tz_zones_by_name
# though not all of them may be available with every OS.
# In Windows, this must be set to your system time zone.
TIME_ZONE = "Asia/Kolkata"
# https://docs.djangoproject.com/en/dev/ref/settings/#language-code
LANGUAGE_CODE = "en-us"
# https://docs.djangoproject.com/en/dev/ref/settings/#site-id
SITE_ID = 1
# https://docs.djangoproject.com/en/dev/ref/settings/#use-i18n
USE_I18N = True
# https://docs.djangoproject.com/en/dev/ref/settings/#use-tz
USE_TZ = True
# https://docs.djangoproject.com/en/dev/ref/settings/#locale-paths
LOCALE_PATHS = [str(BASE_DIR / "locale")]

LANGUAGES = [
    ("en-us", _("English")),
    ("ml", _("Malayalam")),
    ("hi", _("Hindi")),
    ("ta", _("Tamil")),
]
# DATABASES
# ------------------------------------------------------------------------------
# https://docs.djangoproject.com/en/dev/ref/settings/#databases
DATABASES = {"default": env.db("DATABASE_URL", default="postgres:///care")}
DATABASES["default"]["ATOMIC_REQUESTS"] = True
DATABASES["default"]["CONN_MAX_AGE"] = env.int("CONN_MAX_AGE", default=0)
DEFAULT_AUTO_FIELD = "django.db.models.BigAutoField"

# timeout for setnx lock
LOCK_TIMEOUT = env.int("LOCK_TIMEOUT", default=32)

REDIS_URL = env("REDIS_URL", default="redis://localhost:6379")

# CACHES
# ------------------------------------------------------------------------------
# https://docs.djangoproject.com/en/dev/ref/settings/#caches
CACHES = {
    "default": {
        "BACKEND": "django_redis.cache.RedisCache",
        "LOCATION": REDIS_URL,
        "OPTIONS": {
            "CLIENT_CLASS": "django_redis.client.DefaultClient",
            # Mimicing memcache behavior.
            # http://niwinz.github.io/django-redis/latest/#_memcached_exceptions_behavior
            "IGNORE_EXCEPTIONS": True,
        },
    }
}

# URLS
# ------------------------------------------------------------------------------
# https://docs.djangoproject.com/en/dev/ref/settings/#root-urlconf
ROOT_URLCONF = "config.urls"
# https://docs.djangoproject.com/en/dev/ref/settings/#wsgi-application
WSGI_APPLICATION = "config.wsgi.application"

# APPS
# ------------------------------------------------------------------------------
DJANGO_APPS = [
    "django.contrib.auth",
    "django.contrib.contenttypes",
    "django.contrib.sessions",
    "django.contrib.sites",
    "django.contrib.messages",
    "django.contrib.staticfiles",
    "django.contrib.admin",
    "django.forms",
]
THIRD_PARTY_APPS = [
    "rest_framework",
    "rest_framework.authtoken",
    "drf_spectacular",
    "django_filters",
    "simple_history",
    "django_ratelimit",
    "dry_rest_permissions",
    "corsheaders",
    "djangoql",
    "maintenance_mode",
    "django.contrib.postgres",
    "django_rest_passwordreset",
    "healthy_django",
]
<<<<<<< HEAD
LOCAL_APPS = ["care.facility", "care.users", "care.audit_log", "care.emr"]
=======
LOCAL_APPS = [
    "care.security",
    "care.facility",
    "care.users",
    "care.audit_log",
]
>>>>>>> 88de800f

PLUGIN_APPS = manager.get_apps()

# Plugin Section

PLUGIN_CONFIGS = manager.get_config()

# https://docs.djangoproject.com/en/dev/ref/settings/#installed-apps
INSTALLED_APPS = DJANGO_APPS + THIRD_PARTY_APPS + LOCAL_APPS + PLUGIN_APPS

# MIGRATIONS
# ------------------------------------------------------------------------------
# https://docs.djangoproject.com/en/dev/ref/settings/#migration-modules
MIGRATION_MODULES = {"sites": "care.contrib.sites.migrations"}

# AUTHENTICATION
# ------------------------------------------------------------------------------
# https://docs.djangoproject.com/en/dev/ref/settings/#authentication-backends
AUTHENTICATION_BACKENDS = ["django.contrib.auth.backends.ModelBackend"]

# https://docs.djangoproject.com/en/dev/ref/settings/#auth-user-model
AUTH_USER_MODEL = "users.User"
# https://docs.djangoproject.com/en/dev/ref/settings/#login-redirect-url
LOGIN_REDIRECT_URL = "/"
# https://docs.djangoproject.com/en/dev/ref/settings/#login-url
LOGIN_URL = "/"
# https://docs.djangoproject.com/en/dev/ref/settings/#logout-redirect-url
LOGOUT_REDIRECT_URL = "/"

# PASSWORDS
# ------------------------------------------------------------------------------
# https://docs.djangoproject.com/en/dev/ref/settings/#password-hashers
PASSWORD_HASHERS = [
    # https://docs.djangoproject.com/en/dev/topics/auth/passwords/#using-argon2-with-django
    "django.contrib.auth.hashers.Argon2PasswordHasher",
    "django.contrib.auth.hashers.PBKDF2PasswordHasher",
    "django.contrib.auth.hashers.PBKDF2SHA1PasswordHasher",
    "django.contrib.auth.hashers.BCryptSHA256PasswordHasher",
]
# https://docs.djangoproject.com/en/dev/ref/settings/#auth-password-validators
AUTH_PASSWORD_VALIDATORS = [
    {
        "NAME": "django.contrib.auth.password_validation.UserAttributeSimilarityValidator"
    },
    {"NAME": "django.contrib.auth.password_validation.MinimumLengthValidator"},
    {"NAME": "django.contrib.auth.password_validation.CommonPasswordValidator"},
    {"NAME": "django.contrib.auth.password_validation.NumericPasswordValidator"},
]

# MIDDLEWARE
# ------------------------------------------------------------------------------
# https://docs.djangoproject.com/en/dev/ref/settings/#middleware
MIDDLEWARE = [
    "django.middleware.security.SecurityMiddleware",
    "corsheaders.middleware.CorsMiddleware",
    "whitenoise.middleware.WhiteNoiseMiddleware",
    "django.contrib.sessions.middleware.SessionMiddleware",
    "django.middleware.locale.LocaleMiddleware",
    "django.middleware.common.CommonMiddleware",
    "django.middleware.csrf.CsrfViewMiddleware",
    "django.contrib.auth.middleware.AuthenticationMiddleware",
    "django.contrib.messages.middleware.MessageMiddleware",
    "django.middleware.common.BrokenLinkEmailsMiddleware",
    "django.middleware.clickjacking.XFrameOptionsMiddleware",
    "simple_history.middleware.HistoryRequestMiddleware",
    "maintenance_mode.middleware.MaintenanceModeMiddleware",
    "care.audit_log.middleware.AuditLogMiddleware",
]

# add RequestTimeLoggingMiddleware based on the environment variable
if env.bool("ENABLE_REQUEST_TIME_LOGGING", default=False):
    MIDDLEWARE.insert(0, "config.middlewares.RequestTimeLoggingMiddleware")

# STATIC
# ------------------------------------------------------------------------------
# https://docs.djangoproject.com/en/dev/ref/settings/#static-files
# https://docs.djangoproject.com/en/dev/ref/settings/#static-root
STATIC_ROOT = str(BASE_DIR / "staticfiles")
# https://docs.djangoproject.com/en/dev/ref/settings/#static-url
STATIC_URL = "/staticfiles/"
# https://docs.djangoproject.com/en/dev/ref/settings/#staticfiles-dirs
STATICFILES_DIRS = [str(APPS_DIR / "static")]

# https://docs.djangoproject.com/en/dev/ref/settings/#media-root
MEDIA_ROOT = str(APPS_DIR / "media")
# https://docs.djangoproject.com/en/dev/ref/settings/#media-url
MEDIA_URL = "/mediafiles/"

# https://docs.djangoproject.com/en/dev/ref/settings/#std-setting-STORAGES
STORAGES = {
    "staticfiles": {
        "BACKEND": "whitenoise.storage.CompressedManifestStaticFilesStorage",
    }
}

# https://whitenoise.readthedocs.io/en/latest/django.html#WHITENOISE_MANIFEST_STRICT
WHITENOISE_MANIFEST_STRICT = False

# TEMPLATES
# ------------------------------------------------------------------------------
# https://docs.djangoproject.com/en/dev/ref/settings/#templates
TEMPLATES = [
    {
        # https://docs.djangoproject.com/en/dev/ref/settings/#std:setting-TEMPLATES-BACKEND
        "BACKEND": "django.template.backends.django.DjangoTemplates",
        # https://docs.djangoproject.com/en/dev/ref/settings/#template-dirs
        "DIRS": [str(APPS_DIR / "templates")],
        "OPTIONS": {
            # https://docs.djangoproject.com/en/dev/ref/settings/#template-loaders
            # https://docs.djangoproject.com/en/dev/ref/templates/api/#loader-types
            "loaders": [
                "django.template.loaders.filesystem.Loader",
                "django.template.loaders.app_directories.Loader",
            ],
            # https://docs.djangoproject.com/en/dev/ref/settings/#template-context-processors
            "context_processors": [
                "django.template.context_processors.debug",
                "django.template.context_processors.request",
                "django.contrib.auth.context_processors.auth",
                "django.template.context_processors.i18n",
                "django.template.context_processors.media",
                "django.template.context_processors.static",
                "django.template.context_processors.tz",
                "django.contrib.messages.context_processors.messages",
            ],
        },
    }
]

# https://docs.djangoproject.com/en/dev/ref/settings/#form-renderer
FORM_RENDERER = "django.forms.renderers.TemplatesSetting"

# FIXTURES
# ------------------------------------------------------------------------------
# https://docs.djangoproject.com/en/dev/ref/settings/#fixture-dirs
FIXTURE_DIRS = (str(APPS_DIR / "fixtures"),)

# SECURITY
# ------------------------------------------------------------------------------
# https://docs.djangoproject.com/en/dev/ref/settings/#session-cookie-httponly
SESSION_COOKIE_HTTPONLY = True
# https://docs.djangoproject.com/en/dev/ref/settings/#csrf-cookie-httponly
CSRF_COOKIE_HTTPONLY = True
# https://docs.djangoproject.com/en/dev/ref/settings/#x-frame-options
X_FRAME_OPTIONS = "DENY"
# https://docs.djangoproject.com/en/dev/ref/settings/#csrf-trusted-origins
CSRF_TRUSTED_ORIGINS = env.json("CSRF_TRUSTED_ORIGINS", default=[])

# https://github.com/adamchainz/django-cors-headers#cors_allowed_origin_regexes-sequencestr--patternstr
# CORS_URLS_REGEX = r"^/api/.*$"  # noqa: ERA001

# EMAIL
# ------------------------------------------------------------------------------
# https://docs.djangoproject.com/en/dev/ref/settings/#email-backend
EMAIL_BACKEND = env(
    "DJANGO_EMAIL_BACKEND",
    default="django.core.mail.backends.smtp.EmailBackend",
)
# https://docs.djangoproject.com/en/dev/ref/settings/#email-timeout
EMAIL_TIMEOUT = 5
# https://docs.djangoproject.com/en/dev/ref/settings/#default-from-email
DEFAULT_FROM_EMAIL = env(
    "EMAIL_FROM", default="Open Healthcare Network <ops@care.ohc.network>"
)
EMAIL_HOST = env("EMAIL_HOST", default="localhost")
EMAIL_PORT = env("EMAIL_PORT", default=587)
EMAIL_HOST_USER = env("EMAIL_USER", default="")
EMAIL_HOST_PASSWORD = env("EMAIL_PASSWORD", default="")
EMAIL_USE_TLS = env("EMAIL_USE_TLS", default=False)
# https://docs.djangoproject.com/en/dev/ref/settings/#email-subject-prefix
EMAIL_SUBJECT_PREFIX = env("DJANGO_EMAIL_SUBJECT_PREFIX", default="[Care]")

# ADMIN
# ------------------------------------------------------------------------------
# https://docs.djangoproject.com/en/dev/ref/settings/#server-email
# SERVER_EMAIL = env("DJANGO_SERVER_EMAIL", default=DEFAULT_FROM_EMAIL)  # noqa F405
# https://docs.djangoproject.com/en/dev/ref/settings/#admins
# ADMINS = [("""👪""", "admin@ohc.network")]  # noqa: ERA001
# https://docs.djangoproject.com/en/dev/ref/settings/#managers
# MANAGERS = ADMINS  # noqa: ERA001

# Django Admin URL.
ADMIN_URL = env("DJANGO_ADMIN_URL", default="admin")

# LOGGING
# ------------------------------------------------------------------------------
# https://docs.djangoproject.com/en/dev/ref/settings/#logging
# See https://docs.djangoproject.com/en/dev/topics/logging for
# more details on how to customize your logging configuration.
LOGGING = {
    "version": 1,
    "disable_existing_loggers": False,
    "formatters": {
        "verbose": {
            "format": "%(levelname)s %(asctime)s %(module)s "
            "%(process)d %(thread)d %(message)s"
        },
        "request_time": {
            "format": "INFO %(asctime)s %(message)s",
            "datefmt": "%Y-%m-%d %H:%M:%S",
        },
    },
    "handlers": {
        "console": {
            "level": "DEBUG",
            "class": "logging.StreamHandler",
            "formatter": "verbose",
        },
        "time_logging": {
            "level": "INFO",
            "class": "logging.StreamHandler",
            "formatter": "request_time",
        },
    },
    "loggers": {
        "time_logging_middleware": {
            "handlers": ["time_logging"],
            "level": "INFO",
            "propagate": False,
        },
    },
    "root": {"level": "INFO", "handlers": ["console"]},
}

# Django Rest Framework
# ------------------------------------------------------------------------------
# https://www.django-rest-framework.org/api-guide/settings/
REST_FRAMEWORK = {
    "DEFAULT_AUTHENTICATION_CLASSES": (
        # "rest_framework.authentication.BasicAuthentication",
        # Primary api authentication
        # "rest_framework_simplejwt.authentication.JWTAuthentication",
        "config.authentication.CustomJWTAuthentication",
        "config.authentication.CustomBasicAuthentication",
        "rest_framework.authentication.SessionAuthentication",
    ),
    "DEFAULT_PERMISSION_CLASSES": [
        "rest_framework.permissions.IsAuthenticated",
    ],
    "DEFAULT_PAGINATION_CLASS": "care.utils.pagination.care_pagination.CareLimitOffsetPagination",
    "PAGE_SIZE": 14,
    "SEARCH_PARAM": "search_text",
    "DEFAULT_SCHEMA_CLASS": "care.utils.schema.AutoSchema",
    "EXCEPTION_HANDLER": "config.exception_handler.exception_handler",
}

# drf-spectacular (schema generation)
# ------------------------------------------------------------------------------
# https://drf-spectacular.readthedocs.io/en/latest/settings.html
SPECTACULAR_SETTINGS = {
    "TITLE": "Care API",
    "DESCRIPTION": "Documentation of API endpoints of Care ",
    "VERSION": "1.0.0",
}

# Simple JWT (JWT Authentication)
# ------------------------------------------------------------------------------
# https://django-rest-framework-simplejwt.readthedocs.io/en/latest/settings.html
SIMPLE_JWT = {
    "ACCESS_TOKEN_LIFETIME": timedelta(
        minutes=env("JWT_ACCESS_TOKEN_LIFETIME", default=10)
    ),
    "REFRESH_TOKEN_LIFETIME": timedelta(
        minutes=env("JWT_REFRESH_TOKEN_LIFETIME", default=30)
    ),
    "ROTATE_REFRESH_TOKENS": True,
    "USER_ID_FIELD": "external_id",
}

# Celery (background tasks)
# ------------------------------------------------------------------------------
# https://docs.celeryq.dev/en/latest/userguide/configuration.html#std:setting-timezone
if USE_TZ:
    # https://docs.celeryq.dev/en/latest/userguide/configuration.html#std:setting-timezone
    CELERY_TIMEZONE = TIME_ZONE
# https://docs.celeryq.dev/en/latest/userguide/configuration.html#std:setting-broker_url
CELERY_BROKER_URL = env("CELERY_BROKER_URL", default="redis://localhost:6379/0")
# https://docs.celeryq.dev/en/latest/userguide/configuration.html#std:setting-result_backend
CELERY_RESULT_BACKEND = CELERY_BROKER_URL
# https://docs.celeryq.dev/en/latest/userguide/configuration.html#std:setting-accept_content
CELERY_ACCEPT_CONTENT = ["json"]
# https://docs.celeryq.dev/en/latest/userguide/configuration.html#std:setting-task_serializer
CELERY_TASK_SERIALIZER = "json"
# https://docs.celeryq.dev/en/latest/userguide/configuration.html#std:setting-result_serializer
CELERY_RESULT_SERIALIZER = "json"
# https://docs.celeryq.dev/en/latest/userguide/configuration.html#task-time-limit
# TODO: set to whatever value is adequate in your circumstances
CELERY_TASK_TIME_LIMIT = 1800 * 5
# https://docs.celeryq.dev/en/latest/userguide/configuration.html#task-soft-time-limit
# TODO: set to whatever value is adequate in your circumstances
CELERY_TASK_SOFT_TIME_LIMIT = 1800

# Maintenance Mode
# ------------------------------------------------------------------------------
# https://github.com/fabiocaccamo/django-maintenance-mode/tree/main#configuration-optional
MAINTENANCE_MODE = int(env("MAINTENANCE_MODE", default="0"))

#  Password Reset
# ------------------------------------------------------------------------------
# https://github.com/anexia-it/django-rest-passwordreset#configuration--settings
DJANGO_REST_PASSWORDRESET_NO_INFORMATION_LEAKAGE = True
DJANGO_REST_MULTITOKENAUTH_RESET_TOKEN_EXPIRY_TIME = 1
# https://github.com/anexia-it/django-rest-passwordreset#custom-email-lookup
DJANGO_REST_LOOKUP_FIELD = "username"

# Hardcopy settings (pdf generation)
# ------------------------------------------------------------------------------
# https://github.com/loftylabs/django-hardcopy#installation
CHROME_WINDOW_SIZE = "2480,3508"
CHROME_PATH = "/usr/bin/chromium"

# Health Django (Health Check Config)
# ------------------------------------------------------------------------------
# https://github.com/vigneshhari/healthy_django
HEALTHY_DJANGO = [
    DjangoDatabaseHealthCheck(
        "Database", slug="main_database", connection_name="default"
    ),
    DjangoCacheHealthCheck("Cache", slug="main_cache", connection_name="default"),
    DjangoCeleryQueueLengthHealthCheck(
        "Celery Queue Length",
        slug="celery_queue_length",
        broker=REDIS_URL,
        queue_name="celery",
        info_length=50,
        warning_length=0,  # this skips the 300 status code
        alert_length=200,
    ),
]

# Audit logs
# ------------------------------------------------------------------------------
AUDIT_LOG_ENABLED = env.bool("AUDIT_LOG_ENABLED", default=False)
AUDIT_LOG = {
    "globals": {
        "exclude": {
            "applications": [
                "plain:contenttypes",
                "plain:admin",
                "plain:basehttp",
                "glob:session*",
                "glob:auth*",
                "plain:migrations",
                "plain:audit_log",
            ]
        }
    },
    "models": {
        "exclude": {
            "applications": [],
            "models": ["plain:facility.HistoricalPatientRegistration"],
            "fields": {
                "facility.PatientRegistration": [
                    "name",
                    "phone_number",
                    "emergency_phone_number",
                    "address",
                ],
                "facility.PatientExternalTest": ["name", "address", "mobile_number"],
            },
        }
    },
}

# OTP
# ------------------------------------------------------------------------------
OTP_REPEAT_WINDOW = 6  # OTPs will only be valid for 6 hours to login
OTP_MAX_REPEATS_WINDOW = 10  # times OTPs can be sent within OTP_REPEAT_WINDOW
OTP_LENGTH = 5

# ICD
# ------------------------------------------------------------------------------
ICD_SCRAPER_ROOT_CONCEPTS_URL = (
    "https://icd.who.int/browse11/l-m/en/JsonGetRootConcepts"
)
ICD_SCRAPER_CHILD_CONCEPTS_URL = (
    "https://icd.who.int/browse11/l-m/en/JsonGetChildrenConcepts"
)

# Rate Limiting
# ------------------------------------------------------------------------------
DISABLE_RATELIMIT = env.bool("DISABLE_RATELIMIT", default=False)
DJANGO_RATE_LIMIT = env("RATE_LIMIT", default="5/10m")
GOOGLE_RECAPTCHA_SECRET_KEY = env("GOOGLE_RECAPTCHA_SECRET_KEY", default="")
GOOGLE_RECAPTCHA_SITE_KEY = env("GOOGLE_RECAPTCHA_SITE_KEY", default="")
GOOGLE_CAPTCHA_POST_KEY = "g-recaptcha-response"

# SMS
# ------------------------------------------------------------------------------
USE_SMS = False

# Push Notifications
# ------------------------------------------------------------------------------
VAPID_PUBLIC_KEY = env(
    "VAPID_PUBLIC_KEY",
    default="BKNxrOpAeB_OBfXI-GlRAlw_vUVCc3mD_AkpE74iZj97twMOHXEFUeJqA7bDqGY10O-RmkvG30NaMf5ZWihnT3k",
)
VAPID_PRIVATE_KEY = env(
    "VAPID_PRIVATE_KEY", default="7mf3OFreFsgFF4jd8A71ZGdVaj8kpJdOto4cFbfAS-s"
)
SEND_SMS_NOTIFICATION = False
NOTIFICATION_RETENTION_DAYS = env.int("NOTIFICATION_RETENTION_DAYS", default=30)

# Cloud and Buckets
# ------------------------------------------------------------------------------


BUCKET_PROVIDER = env("BUCKET_PROVIDER", default="aws").upper()
BUCKET_REGION = env("BUCKET_REGION", default="ap-south-1")
BUCKET_KEY = env("BUCKET_KEY", default="")
BUCKET_SECRET = env("BUCKET_SECRET", default="")
BUCKET_ENDPOINT = env("BUCKET_ENDPOINT", default="")
BUCKET_EXTERNAL_ENDPOINT = env("BUCKET_EXTERNAL_ENDPOINT", default=BUCKET_ENDPOINT)
BUCKET_HAS_FINE_ACL = env.bool("BUCKET_HAS_FINE_ACL", default=False)

if BUCKET_PROVIDER not in csp_config.CSProvider.__members__:
    logger.error("invalid CSP found: %s", BUCKET_PROVIDER)

FILE_UPLOAD_BUCKET = env("FILE_UPLOAD_BUCKET", default="")
FILE_UPLOAD_REGION = env("FILE_UPLOAD_REGION", default=BUCKET_REGION)
FILE_UPLOAD_KEY = env("FILE_UPLOAD_KEY", default=BUCKET_KEY)
FILE_UPLOAD_SECRET = env("FILE_UPLOAD_SECRET", default=BUCKET_SECRET)
FILE_UPLOAD_BUCKET_ENDPOINT = env(
    "FILE_UPLOAD_BUCKET_ENDPOINT", default=BUCKET_ENDPOINT
)
FILE_UPLOAD_BUCKET_EXTERNAL_ENDPOINT = env(
    "FILE_UPLOAD_BUCKET_EXTERNAL_ENDPOINT",
    default=(
        BUCKET_EXTERNAL_ENDPOINT if BUCKET_ENDPOINT else FILE_UPLOAD_BUCKET_ENDPOINT
    ),
)

ALLOWED_MIME_TYPES = env.list(
    "ALLOWED_MIME_TYPES",
    default=[
        # Images
        "image/jpeg",
        "image/png",
        "image/gif",
        "image/bmp",
        "image/webp",
        "image/svg+xml",
        # Videos
        "video/mp4",
        "video/mpeg",
        "video/x-msvideo",
        "video/quicktime",
        "video/x-ms-wmv",
        "video/x-flv",
        "video/webm",
        # Audio
        "audio/mpeg",
        "audio/wav",
        "audio/aac",
        "audio/ogg",
        "audio/midi",
        "audio/x-midi",
        "audio/webm",
        "audio/mp4",
        # Documents
        "text/plain",
        "text/csv",
        "application/rtf",
        "application/msword",
        "application/vnd.oasis.opendocument.text",
        "application/pdf",
        "application/vnd.ms-excel",
        "application/vnd.openxmlformats-officedocument.spreadsheetml.sheet",
        "application/vnd.oasis.opendocument.spreadsheet",
    ],
)

FACILITY_S3_BUCKET = env("FACILITY_S3_BUCKET", default="")
FACILITY_S3_REGION = env("FACILITY_S3_REGION_CODE", default=BUCKET_REGION)
FACILITY_S3_KEY = env("FACILITY_S3_KEY", default=BUCKET_KEY)
FACILITY_S3_SECRET = env("FACILITY_S3_SECRET", default=BUCKET_SECRET)
FACILITY_S3_BUCKET_ENDPOINT = env(
    "FACILITY_S3_BUCKET_ENDPOINT", default=BUCKET_ENDPOINT
)
FACILITY_S3_BUCKET_EXTERNAL_ENDPOINT = env(
    "FACILITY_S3_BUCKET_EXTERNAL_ENDPOINT",
    default=(
        BUCKET_EXTERNAL_ENDPOINT if BUCKET_ENDPOINT else FACILITY_S3_BUCKET_ENDPOINT
    ),
)

# for setting the shifting mode
PEACETIME_MODE = env.bool("PEACETIME_MODE", default=True)

# we are making this tz aware in the app so no need to make it aware here
MIN_ENCOUNTER_DATE = env(
    "MIN_ENCOUNTER_DATE",
    cast=lambda d: datetime.strptime(d, "%Y-%m-%d"),  # noqa: DTZ007
    default=datetime(2020, 1, 1),  # noqa: DTZ001
)

# for exporting csv
CSV_REQUEST_PARAMETER = "csv"

# current hosted domain
CURRENT_DOMAIN = env("CURRENT_DOMAIN", default="localhost:8000")
BACKEND_DOMAIN = env("BACKEND_DOMAIN", default="localhost:9000")

APP_VERSION = env("APP_VERSION", default="unknown")

IS_PRODUCTION = False

PLAUSIBLE_HOST = env("PLAUSIBLE_HOST", default="")
PLAUSIBLE_SITE_ID = env("PLAUSIBLE_SITE_ID", default="")
PLAUSIBLE_AUTH_TOKEN = env("PLAUSIBLE_AUTH_TOKEN", default="")

# Disable summarization tasks
TASK_SUMMARIZE_TRIAGE = env.bool("TASK_SUMMARIZE_TRIAGE", default=True)
TASK_SUMMARIZE_TESTS = env.bool("TASK_SUMMARIZE_TESTS", default=True)
TASK_SUMMARIZE_FACILITY_CAPACITY = env.bool(
    "TASK_SUMMARIZE_FACILITY_CAPACITY", default=True
)
TASK_SUMMARIZE_PATIENT = env.bool("TASK_SUMMARIZE_PATIENT", default=True)
TASK_SUMMARIZE_DISTRICT_PATIENT = env.bool(
    "TASK_SUMMARIZE_DISTRICT_PATIENT", default=True
)

# Timeout for middleware request (in seconds)
MIDDLEWARE_REQUEST_TIMEOUT = env.int("MIDDLEWARE_REQUEST_TIMEOUT", 20)<|MERGE_RESOLUTION|>--- conflicted
+++ resolved
@@ -123,16 +123,13 @@
     "django_rest_passwordreset",
     "healthy_django",
 ]
-<<<<<<< HEAD
-LOCAL_APPS = ["care.facility", "care.users", "care.audit_log", "care.emr"]
-=======
 LOCAL_APPS = [
     "care.security",
     "care.facility",
     "care.users",
     "care.audit_log",
-]
->>>>>>> 88de800f
+    "care.emr",
+]
 
 PLUGIN_APPS = manager.get_apps()
 
