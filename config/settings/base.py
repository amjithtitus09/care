"""
Base settings to build other settings files upon.
"""

import base64
import json
from datetime import timedelta

import environ
from authlib.jose import JsonWebKey
from healthy_django.healthcheck.django_cache import DjangoCacheHealthCheck
from healthy_django.healthcheck.django_database import DjangoDatabaseHealthCheck

from care.utils.csp import config as csp_config
from care.utils.jwks.generate_jwk import generate_encoded_jwks

SILENCED_SYSTEM_CHECKS = ["postgres.E003", "fields.W342"]

ROOT_DIR = environ.Path(__file__) - 3  # (care/config/settings/base.py - 3 = care/)
APPS_DIR = ROOT_DIR.path("care")

env = environ.Env()

READ_DOT_ENV_FILE = env.bool("DJANGO_READ_DOT_ENV_FILE", default=False)
if READ_DOT_ENV_FILE:
    # OS environment variables take precedence over variables from .env
    env.read_env(str(ROOT_DIR.path(".env")))

# GENERAL
# ------------------------------------------------------------------------------
# https://docs.djangoproject.com/en/dev/ref/settings/#debug
DEBUG = env.bool("DJANGO_DEBUG", False)
# Local time zone. Choices are
# http://en.wikipedia.org/wiki/List_of_tz_zones_by_name
# though not all of them may be available with every OS.
# In Windows, this must be set to your system time zone.
TIME_ZONE = "Asia/Kolkata"

# https://docs.djangoproject.com/en/dev/ref/settings/#language-code
LANGUAGE_CODE = "en-us"
# https://docs.djangoproject.com/en/dev/ref/settings/#site-id
SITE_ID = 1
# https://docs.djangoproject.com/en/dev/ref/settings/#use-i18n
USE_I18N = True
# https://docs.djangoproject.com/en/dev/ref/settings/#use-l10n
USE_L10N = True
# https://docs.djangoproject.com/en/dev/ref/settings/#use-tz
USE_TZ = True
# https://docs.djangoproject.com/en/dev/ref/settings/#locale-paths
LOCALE_PATHS = [ROOT_DIR.path("locale")]

# DATABASES
# ------------------------------------------------------------------------------
# https://docs.djangoproject.com/en/dev/ref/settings/#databases

DATABASES = {"default": env.db("DATABASE_URL", default="postgres:///care")}
DATABASES["default"]["ATOMIC_REQUESTS"] = True
DATABASES["default"]["CONN_MAX_AGE"] = 300

# URLS
# ------------------------------------------------------------------------------
# https://docs.djangoproject.com/en/dev/ref/settings/#root-urlconf
ROOT_URLCONF = "config.urls"
# https://docs.djangoproject.com/en/dev/ref/settings/#wsgi-application
WSGI_APPLICATION = "config.wsgi.application"

# CollectFast
#

# APPS
# ------------------------------------------------------------------------------
DJANGO_APPS = [
    "django.contrib.auth",
    "django.contrib.contenttypes",
    "django.contrib.sessions",
    "django.contrib.sites",
    "django.contrib.messages",
    "django.contrib.staticfiles",
    "django.contrib.admin",
    "django.forms",
]
THIRD_PARTY_APPS = [
    "storages",
    "rest_framework",
    "rest_framework.authtoken",
    "drf_yasg",
    "drf_extra_fields",
    "django_filters",
    "simple_history",
    "ratelimit",
    "dry_rest_permissions",
    "corsheaders",
    "watchman",
    "djangoql",
    "maintenance_mode",
    "django.contrib.postgres",
    "django_celery_beat",
    "django_rest_passwordreset",
    "healthy_django",
]

LOCAL_APPS = [
    "care.users.apps.UsersConfig",
    "care.facility",
    "care.audit_log.apps.AuditLogConfig",
<<<<<<< HEAD
    "care.abdm",
=======
    "care.hcx",
>>>>>>> d541d749
]
# https://docs.djangoproject.com/en/dev/ref/settings/#installed-apps
INSTALLED_APPS = DJANGO_APPS + THIRD_PARTY_APPS + LOCAL_APPS

# MIGRATIONS
# ------------------------------------------------------------------------------
# https://docs.djangoproject.com/en/dev/ref/settings/#migration-modules
MIGRATION_MODULES = {"sites": "care.contrib.sites.migrations"}

# AUTHENTICATION
# ------------------------------------------------------------------------------
# https://docs.djangoproject.com/en/dev/ref/settings/#authentication-backends
AUTHENTICATION_BACKENDS = ["django.contrib.auth.backends.ModelBackend"]

# https://docs.djangoproject.com/en/dev/ref/settings/#auth-user-model
AUTH_USER_MODEL = "users.User"
# https://docs.djangoproject.com/en/dev/ref/settings/#login-redirect-url
LOGIN_REDIRECT_URL = "/"
# https://docs.djangoproject.com/en/dev/ref/settings/#login-url
LOGIN_URL = "/"

# PASSWORDS
# ------------------------------------------------------------------------------
# https://docs.djangoproject.com/en/dev/ref/settings/#password-hashers
PASSWORD_HASHERS = [
    # https://docs.djangoproject.com/en/dev/topics/auth/passwords/#using-argon2-with-django
    "django.contrib.auth.hashers.Argon2PasswordHasher",
    "django.contrib.auth.hashers.PBKDF2PasswordHasher",
    "django.contrib.auth.hashers.PBKDF2SHA1PasswordHasher",
    "django.contrib.auth.hashers.BCryptSHA256PasswordHasher",
]
# https://docs.djangoproject.com/en/dev/ref/settings/#auth-password-validators
AUTH_PASSWORD_VALIDATORS = [
    {
        "NAME": "django.contrib.auth.password_validation.UserAttributeSimilarityValidator"
    },
    {"NAME": "django.contrib.auth.password_validation.MinimumLengthValidator"},
    {"NAME": "django.contrib.auth.password_validation.CommonPasswordValidator"},
    {"NAME": "django.contrib.auth.password_validation.NumericPasswordValidator"},
]

# MIDDLEWARE
# ------------------------------------------------------------------------------
# https://docs.djangoproject.com/en/dev/ref/settings/#middleware
MIDDLEWARE = [
    "django.middleware.security.SecurityMiddleware",
    "corsheaders.middleware.CorsMiddleware",
    "whitenoise.middleware.WhiteNoiseMiddleware",
    "django.contrib.sessions.middleware.SessionMiddleware",
    "django.middleware.locale.LocaleMiddleware",
    "django.middleware.common.CommonMiddleware",
    "django.middleware.csrf.CsrfViewMiddleware",
    "django.contrib.auth.middleware.AuthenticationMiddleware",
    "django.contrib.messages.middleware.MessageMiddleware",
    "django.middleware.common.BrokenLinkEmailsMiddleware",
    "django.middleware.clickjacking.XFrameOptionsMiddleware",
    "simple_history.middleware.HistoryRequestMiddleware",
    "maintenance_mode.middleware.MaintenanceModeMiddleware",
    "care.audit_log.middleware.AuditLogMiddleware",
]

# STATIC
# ------------------------------------------------------------------------------
USE_S3 = env.bool("USE_S3", default=False)

if USE_S3:
    # aws settings
    AWS_ACCESS_KEY_ID = env("AWS_ACCESS_KEY_ID")
    AWS_SECRET_ACCESS_KEY = env("AWS_SECRET_ACCESS_KEY")
    AWS_STORAGE_BUCKET_NAME = env("AWS_STORAGE_BUCKET_NAME")
    AWS_DEFAULT_ACL = "public-read"
    AWS_S3_CUSTOM_DOMAIN = f"{AWS_STORAGE_BUCKET_NAME}.s3.amazonaws.com"
    AWS_S3_OBJECT_PARAMETERS = {"CacheControl": "max-age=86400"}

STATIC_URL = "/staticfiles/"
STATIC_ROOT = str(ROOT_DIR("staticfiles"))
STATICFILES_STORAGE = "whitenoise.storage.CompressedManifestStaticFilesStorage"
WHITENOISE_MANIFEST_STRICT = False

STATICFILES_DIRS = [str(APPS_DIR.path("static"))]

MEDIA_URL = "/mediafiles/"
MEDIA_ROOT = str(APPS_DIR("media"))

# TEMPLATES
# ------------------------------------------------------------------------------
# https://docs.djangoproject.com/en/dev/ref/settings/#templates
TEMPLATES = [
    {
        # https://docs.djangoproject.com/en/dev/ref/settings/#std:setting-TEMPLATES-BACKEND
        "BACKEND": "django.template.backends.django.DjangoTemplates",
        # https://docs.djangoproject.com/en/dev/ref/settings/#template-dirs
        "DIRS": [str(APPS_DIR.path("templates"))],
        "OPTIONS": {
            # https://docs.djangoproject.com/en/dev/ref/settings/#template-loaders
            # https://docs.djangoproject.com/en/dev/ref/templates/api/#loader-types
            "loaders": [
                "django.template.loaders.filesystem.Loader",
                "django.template.loaders.app_directories.Loader",
            ],
            # https://docs.djangoproject.com/en/dev/ref/settings/#template-context-processors
            "context_processors": [
                "django.template.context_processors.debug",
                "django.template.context_processors.request",
                "django.contrib.auth.context_processors.auth",
                "django.template.context_processors.i18n",
                "django.template.context_processors.media",
                "django.template.context_processors.static",
                "django.template.context_processors.tz",
                "django.contrib.messages.context_processors.messages",
            ],
        },
    }
]

# https://docs.djangoproject.com/en/dev/ref/settings/#form-renderer
FORM_RENDERER = "django.forms.renderers.TemplatesSetting"

# FIXTURES
# ------------------------------------------------------------------------------
# https://docs.djangoproject.com/en/dev/ref/settings/#fixture-dirs
FIXTURE_DIRS = (str(APPS_DIR.path("fixtures")),)

# SECURITY
# ------------------------------------------------------------------------------
# https://docs.djangoproject.com/en/dev/ref/settings/#session-cookie-httponly
SESSION_COOKIE_HTTPONLY = True
# https://docs.djangoproject.com/en/dev/ref/settings/#csrf-cookie-httponly
CSRF_COOKIE_HTTPONLY = True
# https://docs.djangoproject.com/en/dev/ref/settings/#secure-browser-xss-filter
SECURE_BROWSER_XSS_FILTER = True
# https://docs.djangoproject.com/en/dev/ref/settings/#x-frame-options
X_FRAME_OPTIONS = "DENY"

CSRF_TRUSTED_ORIGINS = json.loads(env("CSRF_TRUSTED_ORIGINS", default="[]"))

# EMAIL
# ------------------------------------------------------------------------------
# https://docs.djangoproject.com/en/dev/ref/settings/#email-backend
EMAIL_BACKEND = env(
    "DJANGO_EMAIL_BACKEND", default="django.core.mail.backends.smtp.EmailBackend"
)
# https://docs.djangoproject.com/en/2.2/ref/settings/#email-timeout
EMAIL_TIMEOUT = 5

# ADMIN
# ------------------------------------------------------------------------------
# Django Admin URL.
ADMIN_URL = "admin/"
# https://docs.djangoproject.com/en/dev/ref/settings/#admins
ADMINS = [("""👪""", "admin@coronasafe.in")]
# https://docs.djangoproject.com/en/dev/ref/settings/#managers
MANAGERS = ADMINS

# LOGGING
# ------------------------------------------------------------------------------
# https://docs.djangoproject.com/en/dev/ref/settings/#logging
# See https://docs.djangoproject.com/en/dev/topics/logging for
# more details on how to customize your logging configuration.
LOGGING = {
    "version": 1,
    "disable_existing_loggers": False,
    "formatters": {
        "verbose": {
            "format": "%(levelname)s %(asctime)s %(module)s "
            "%(process)d %(thread)d %(message)s"
        }
    },
    "handlers": {
        "console": {
            "level": "DEBUG",
            "class": "logging.StreamHandler",
            "formatter": "verbose",
        }
    },
    "root": {"level": "INFO", "handlers": ["console"]},
}

# Django Rest Framework
# ------------------------------------------------------------------------------

REST_FRAMEWORK = {
    "DEFAULT_AUTHENTICATION_CLASSES": (
        # "rest_framework.authentication.BasicAuthentication",
        # Primary api authentication
        # "rest_framework_simplejwt.authentication.JWTAuthentication",
        "config.authentication.CustomJWTAuthentication",
        "config.authentication.CustomBasicAuthentication",
        "rest_framework.authentication.SessionAuthentication",
        "rest_framework.authentication.TokenAuthentication",
    ),
    "DEFAULT_PAGINATION_CLASS": "rest_framework.pagination.LimitOffsetPagination",
    "PAGE_SIZE": 14,
    "SEARCH_PARAM": "search_text",
}

# Your stuff...
# ------------------------------------------------------------------------------


ACCOUNT_EMAIL_VERIFICATION = False
LOGOUT_REDIRECT_URL = "/"
STAFF_ACCOUNT_TYPE = 10

# Simple JWT
SIMPLE_JWT = {
    "ACCESS_TOKEN_LIFETIME": timedelta(
        minutes=env("JWT_ACCESS_TOKEN_LIFETIME", default=10)
    ),
    "REFRESH_TOKEN_LIFETIME": timedelta(
        minutes=env("JWT_REFRESH_TOKEN_LIFETIME", default=30)
    ),
    "ROTATE_REFRESH_TOKENS": True,
}


def GETKEY(group, request):
    return "ratelimit"


# https://django-ratelimit.readthedocs.io/en/stable/rates.html
DJANGO_RATE_LIMIT = env("RATE_LIMIT", default="5/10m")

GOOGLE_RECAPTCHA_SECRET_KEY = env("GOOGLE_RECAPTCHA_SECRET_KEY", default="")

GOOGLE_RECAPTCHA_SITE_KEY = env("GOOGLE_RECAPTCHA_SITE_KEY", default="")

GOOGLE_CAPTCHA_POST_KEY = "g-recaptcha-response"

CORS_ORIGIN_ALLOW_ALL = True

MAINTENANCE_MODE = int(env("MAINTENANCE_MODE", default="0"))

# Celery
# ------------------------------------------------------------------------------
if USE_TZ:
    # http://docs.celeryproject.org/en/latest/userguide/configuration.html#std:setting-timezone
    CELERY_TIMEZONE = TIME_ZONE
# http://docs.celeryproject.org/en/latest/userguide/configuration.html#std:setting-broker_url
CELERY_BROKER_URL = env("CELERY_BROKER_URL", default="redis://localhost:6379/0")
# http://docs.celeryproject.org/en/latest/userguide/configuration.html#std:setting-result_backend
CELERY_RESULT_BACKEND = CELERY_BROKER_URL
# http://docs.celeryproject.org/en/latest/userguide/configuration.html#std:setting-accept_content
CELERY_ACCEPT_CONTENT = ["json"]
# http://docs.celeryproject.org/en/latest/userguide/configuration.html#std:setting-task_serializer
CELERY_TASK_SERIALIZER = "json"
# http://docs.celeryproject.org/en/latest/userguide/configuration.html#std:setting-result_serializer
CELERY_RESULT_SERIALIZER = "json"
# http://docs.celeryproject.org/en/latest/userguide/configuration.html#task-time-limit
# TODO: set to whatever value is adequate in your circumstances
CELERY_TASK_TIME_LIMIT = 1800 * 5
# http://docs.celeryproject.org/en/latest/userguide/configuration.html#task-soft-time-limit
# TODO: set to whatever value is adequate in your circumstances
CELERY_TASK_SOFT_TIME_LIMIT = 1800
# http://docs.celeryproject.org/en/latest/userguide/configuration.html#beat-scheduler
# CELERY_BEAT_SCHEDULER = "django_celery_beat.schedulers:DatabaseScheduler"
CELERY_TIMEZONE = "Asia/Kolkata"

CSV_REQUEST_PARAMETER = "csv"

DEFAULT_FROM_EMAIL = env(
    "EMAIL_FROM", default="Coronasafe network <care@coronasafe.network>"
)

CURRENT_DOMAIN = env("CURRENT_DOMAIN", default="localhost:8000")

DJANGO_REST_PASSWORDRESET_NO_INFORMATION_LEAKAGE = True

DJANGO_REST_MULTITOKENAUTH_RESET_TOKEN_EXPIRY_TIME = 1

DJANGO_REST_LOOKUP_FIELD = "username"

CHROME_WINDOW_SIZE = "2480,3508"

CHROME_PATH = "/usr/bin/chromium"

IS_PRODUCTION = False

OTP_REPEAT_WINDOW = 6  # OTPs will only be valid for 6 hours to login

OTP_MAX_REPEATS_WINDOW = (
    10  # can only send this many OTP's in current OTP_REPEAT_WINDOW
)

OTP_LENGTH = 5

# ICD
ICD_SCRAPER_ROOT_CONCEPTS_URL = (
    "https://icd.who.int/browse11/l-m/en/JsonGetRootConcepts"
)
ICD_SCRAPER_CHILD_CONCEPTS_URL = (
    "https://icd.who.int/browse11/l-m/en/JsonGetChildrenConcepts"
)

# SMS
USE_SMS = False

DEFAULT_VAPID_PUBLIC_KEY = "BKNxrOpAeB_OBfXI-GlRAlw_vUVCc3mD_AkpE74iZj97twMOHXEFUeJqA7bDqGY10O-RmkvG30NaMf5ZWihnT3k"

DEFAULT_VAPID_PRIVATE_KEY = "7mf3OFreFsgFF4jd8A71ZGdVaj8kpJdOto4cFbfAS-s"

VAPID_PUBLIC_KEY = env("VAPID_PUBLIC_KEY", default=DEFAULT_VAPID_PUBLIC_KEY)
VAPID_PRIVATE_KEY = env("VAPID_PRIVATE_KEY", default=DEFAULT_VAPID_PRIVATE_KEY)

#######################
# File Upload Parameters

FILE_UPLOAD_BUCKET = env("FILE_UPLOAD_BUCKET", default="")
# FILE_UPLOAD_REGION = env("FILE_UPLOAD_REGION", default="care-patient-staging")
FILE_UPLOAD_KEY = env("FILE_UPLOAD_KEY", default="")
FILE_UPLOAD_SECRET = env("FILE_UPLOAD_SECRET", default="")
FILE_UPLOAD_BUCKET_ENDPOINT = env(
    "FILE_UPLOAD_BUCKET_ENDPOINT",
    default=f"https://{FILE_UPLOAD_BUCKET}.s3.amazonaws.com",
)

FACILITY_S3_BUCKET = env("FACILITY_S3_BUCKET", default="")
FACILITY_S3_REGION = env("FACILITY_S3_REGION_CODE", default="ap-south-1")
FACILITY_S3_KEY = env("FACILITY_S3_KEY", default="")
FACILITY_S3_SECRET = env("FACILITY_S3_SECRET", default="")
FACILITY_S3_BUCKET_ENDPOINT = env(
    "FACILITY_S3_BUCKET_ENDPOINT",
    default=f"https://{FACILITY_S3_BUCKET}.s3.{FACILITY_S3_REGION}.amazonaws.com",
)
FACILITY_S3_STATIC_PREFIX = env(
    "FACILITY_S3_STATIC_PREFIX",
    default=f"https://{FACILITY_S3_BUCKET}.s3.{FACILITY_S3_REGION}.amazonaws.com",
)

# Audit logs
AUDIT_LOG_ENABLED = env.bool("AUDIT_LOG_ENABLED", default=False)
AUDIT_LOG = {
    "globals": {
        "exclude": {
            "applications": [
                "plain:contenttypes",
                "plain:admin",
                "plain:basehttp",
                "glob:session*",
                "glob:auth*",
                "plain:migrations",
                "plain:audit_log",
            ]
        }
    },
    "models": {
        "exclude": {
            "applications": [],
            "models": ["plain:facility.HistoricalPatientRegistration"],
            "fields": {
                "facility.PatientRegistration": [
                    "name",
                    "phone_number",
                    "emergency_phone_number",
                    "address",
                ],
                "facility.PatientExternalTest": ["name", "address", "mobile_number"],
            },
        }
    },
}

SEND_SMS_NOTIFICATION = False

# Whatsapp Integrations
ENABLE_WHATSAPP = env.bool("ENABLE_WHATSAPP", default=False)
WHATSAPP_API_ENDPOINT = env("WHATSAPP_API_ENDPOINT", default="")
WHATSAPP_API_USERNAME = env("WHATSAPP_API_USERNAME", default="")
WHATSAPP_API_PASSWORD = env("WHATSAPP_API_PASSWORD", default="")
WHATSAPP_ENCRYPTION_KEY = env("WHATSAPP_ENCRYPTION_KEY", default="")
WHATSAPP_MESSAGE_CONFIG = env("WHATSAPP_MESSAGE_CONFIG", default=None)

DISABLE_RATELIMIT = False

ENABLE_ADMIN_REPORTS = env.bool("ENABLE_ADMIN_REPORTS", default=False)

# Health Check Config

default_configuration = [
    DjangoDatabaseHealthCheck(
        "Database", slug="main_database", connection_name="default"
    ),
    DjangoCacheHealthCheck("Cache", slug="main_cache", connection_name="default"),
]
# DjangoCeleryQueueLengthHealthCheck(
#     "Celery Queue Length",
#     slug="celery_queue",
#     broker=CELERY_BROKER_URL,
#     queue_name="celery",
#     info_length=10,
#     warning_length=20,
#     alert_length=30,
# ),

HEALTHY_DJANGO = default_configuration

CLOUD_PROVIDER = env("CLOUD_PROVIDER", default="aws").upper()

CLOUD_REGION = env("CLOUD_REGION", default="ap-south-1")

if CLOUD_PROVIDER not in csp_config.CSProvider.__members__:
    print(f"Warning Invalid CSP Found! {CLOUD_PROVIDER}")

JWKS = JsonWebKey.import_key_set(
    json.loads(base64.b64decode(env("JWKS_BASE64", default=generate_encoded_jwks())))
)

ABDM_CLIENT_ID = env("ABDM_CLIENT_ID", default="")
ABDM_CLIENT_SECRET = env("ABDM_CLIENT_SECRET", default="")
X_CM_ID = env("X_CM_ID", default="sbx")<|MERGE_RESOLUTION|>--- conflicted
+++ resolved
@@ -103,11 +103,8 @@
     "care.users.apps.UsersConfig",
     "care.facility",
     "care.audit_log.apps.AuditLogConfig",
-<<<<<<< HEAD
     "care.abdm",
-=======
     "care.hcx",
->>>>>>> d541d749
 ]
 # https://docs.djangoproject.com/en/dev/ref/settings/#installed-apps
 INSTALLED_APPS = DJANGO_APPS + THIRD_PARTY_APPS + LOCAL_APPS
