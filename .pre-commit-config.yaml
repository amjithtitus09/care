exclude: "docs|node_modules|migrations|.git|.tox"
default_stages: [commit]

repos:
  - repo: https://github.com/pre-commit/pre-commit-hooks
    rev: v4.4.0
    hooks:
      - id: check-merge-conflict
      - id: end-of-file-fixer
      - id: check-yaml
      - id: trailing-whitespace
        args: [--markdown-linebreak-ext=md]

  - repo: https://github.com/PyCQA/isort
<<<<<<< HEAD
    rev: 5.12.0
=======
    rev: 5.11.5
>>>>>>> cd15b6e7
    hooks:
      - id: isort
        additional_dependencies: ["isort[pyproject]"]

  - repo: https://github.com/psf/black
    rev: 23.3.0
    hooks:
      - id: black
        args: ["--config=pyproject.toml"]

  - repo: https://github.com/PyCQA/flake8
    rev: 6.0.0
    hooks:
      - id: flake8
        args: ["--config=.flake8"]
        additional_dependencies: [flake8-isort]

ci:
  autoupdate_schedule: weekly
  skip: []
  submodules: false<|MERGE_RESOLUTION|>--- conflicted
+++ resolved
@@ -12,11 +12,7 @@
         args: [--markdown-linebreak-ext=md]
 
   - repo: https://github.com/PyCQA/isort
-<<<<<<< HEAD
-    rev: 5.12.0
-=======
     rev: 5.11.5
->>>>>>> cd15b6e7
     hooks:
       - id: isort
         additional_dependencies: ["isort[pyproject]"]
